r"""Importing this file must **not** initialize CUDA context. test_distributed
relies on this assumption to properly run. This means that when this is imported
no CUDA calls shall be made, including torch.cuda.device_count(), etc.

torch.testing._internal.common_cuda.py can freely initialize CUDA context when imported.
"""

import sys
import os
import platform
import re
import gc
import types
from functools import partial
import inspect
import io
import argparse
import unittest
import warnings
import random
import contextlib
import socket
import subprocess
import time
from collections import OrderedDict
from contextlib import contextmanager
from functools import wraps
from itertools import product
from copy import deepcopy
from numbers import Number
import tempfile
import json
from urllib.request import urlopen
import __main__
import errno

from torch.testing._internal import expecttest
from torch.testing import _compare_tensors_internal, is_integral

import torch
import torch.cuda
from torch._utils_internal import get_writable_path
from torch._six import string_classes
import torch.backends.cudnn
import torch.backends.mkl
from enum import Enum
from torch.autograd import gradcheck
from torch.autograd.gradcheck import gradgradcheck

torch.backends.disable_global_flags()

IS_SANDCASTLE = os.getenv('SANDCASTLE') == '1' or os.getenv('TW_JOB_USER') == 'sandcastle'

class ProfilingMode(Enum):
    LEGACY = 1
    SIMPLE = 2
    PROFILING = 3

@contextmanager
def enable_profiling_mode_for_profiling_tests():
    if GRAPH_EXECUTOR == ProfilingMode.PROFILING:
        old_prof_exec_state = torch._C._jit_set_profiling_executor(True)
        old_prof_mode_state = torch._C._jit_set_profiling_mode(True)
    try:
        yield
    finally:
        if GRAPH_EXECUTOR == ProfilingMode.PROFILING:
            torch._C._jit_set_profiling_executor(old_prof_exec_state)
            torch._C._jit_set_profiling_mode(old_prof_mode_state)

@contextmanager
def enable_profiling_mode():
    old_prof_exec_state = torch._C._jit_set_profiling_executor(True)
    old_prof_mode_state = torch._C._jit_set_profiling_mode(True)
    try:
        yield
    finally:
        torch._C._jit_set_profiling_executor(old_prof_exec_state)
        torch._C._jit_set_profiling_mode(old_prof_mode_state)

func_call = torch._C.ScriptFunction.__call__
meth_call = torch._C.ScriptMethod.__call__

def prof_callable(callable, *args, **kwargs):
    if 'profile_and_replay' in kwargs:
        del kwargs['profile_and_replay']
        if GRAPH_EXECUTOR == ProfilingMode.PROFILING:
            with enable_profiling_mode_for_profiling_tests():
                callable(*args, **kwargs)
                return callable(*args, **kwargs)

    return callable(*args, **kwargs)

def prof_func_call(*args, **kwargs):
    return prof_callable(func_call, *args, **kwargs)

def prof_meth_call(*args, **kwargs):
    return prof_callable(meth_call, *args, **kwargs)

torch._C.ScriptFunction.__call__ = prof_func_call
torch._C.ScriptMethod.__call__ = prof_meth_call

def _get_test_report_path():
    # allow users to override the test file location. We need this
    # because the distributed tests run the same test file multiple
    # times with different configurations.
    override = os.environ.get('TEST_REPORT_SOURCE_OVERRIDE')
    test_source = override if override is not None else 'python-unittest'
    return os.path.join('test-reports', test_source)


parser = argparse.ArgumentParser(add_help=False)
parser.add_argument('--subprocess', action='store_true',
                    help='whether to run each test in a subprocess')
parser.add_argument('--seed', type=int, default=1234)
parser.add_argument('--accept', action='store_true')
parser.add_argument('--ge_config', type=str)
parser.add_argument('--repeat', type=int, default=1)
parser.add_argument('--test_bailouts', action='store_true')
parser.add_argument('--save-xml', nargs='?', type=str,
                    const=_get_test_report_path(),
                    default=_get_test_report_path() if bool(os.environ.get('IN_CIRCLECI')) else None)
parser.add_argument('--discover-tests', action='store_true')
parser.add_argument('--log-suffix', type=str, default="")
parser.add_argument('--run-parallel', type=int, default=1)

GRAPH_EXECUTOR = ProfilingMode.SIMPLE if IS_SANDCASTLE else ProfilingMode.PROFILING
args, remaining = parser.parse_known_args()
if args.ge_config == 'legacy':
    GRAPH_EXECUTOR = ProfilingMode.LEGACY
elif args.ge_config == 'profiling':
    GRAPH_EXECUTOR = ProfilingMode.PROFILING
else:
    GRAPH_EXECUTOR = ProfilingMode.SIMPLE

LOG_SUFFIX = args.log_suffix
RUN_PARALLEL = args.run_parallel
TEST_BAILOUTS = args.test_bailouts
TEST_DISCOVER = args.discover_tests
TEST_IN_SUBPROCESS = args.subprocess
TEST_SAVE_XML = args.save_xml
REPEAT_COUNT = args.repeat
SEED = args.seed
if not expecttest.ACCEPT:
    expecttest.ACCEPT = args.accept
UNITTEST_ARGS = [sys.argv[0]] + remaining
torch.manual_seed(SEED)

def wait_for_process(p):
    try:
        return p.wait()
    except KeyboardInterrupt:
        # Give `p` a chance to handle KeyboardInterrupt. Without this,
        # `pytest` can't print errors it collected so far upon KeyboardInterrupt.
        exit_status = p.wait(timeout=5)
        if exit_status is not None:
            return exit_status
        else:
            p.kill()
            raise
    except:  # noqa E722, copied from python core library
        p.kill()
        raise
    finally:
        # Always call p.wait() to ensure exit
        p.wait()

def shell(command, cwd=None, env=None):
    sys.stdout.flush()
    sys.stderr.flush()
    # The following cool snippet is copied from Py3 core library subprocess.call
    # only the with
    #   1. `except KeyboardInterrupt` block added for SIGINT handling.
    #   2. In Py2, subprocess.Popen doesn't return a context manager, so we do
    #      `p.wait()` in a `final` block for the code to be portable.
    #
    # https://github.com/python/cpython/blob/71b6c1af727fbe13525fb734568057d78cea33f3/Lib/subprocess.py#L309-L323
    assert not isinstance(command, torch._six.string_classes), "Command to shell should be a list or tuple of tokens"
    p = subprocess.Popen(command, universal_newlines=True, cwd=cwd, env=env)
    return wait_for_process(p)


# Used to run the same test with different tensor types
def repeat_test_for_types(dtypes):
    def repeat_helper(f):
        @wraps(f)
        def call_helper(self, *args):
            for dtype in dtypes:
                if PY34:
                    with TestCase.subTest(self, dtype=dtype):
                        f(self, *args, dtype=dtype)
                else:
                    f(self, *args, dtype=dtype)

        return call_helper
    return repeat_helper

# Environment variable `IS_PYTORCH_CI` is set in `.jenkins/common.sh`.
IS_PYTORCH_CI = bool(os.environ.get('IS_PYTORCH_CI'))

PY3 = sys.version_info > (3, 0)
PY34 = sys.version_info >= (3, 4)

def discover_test_cases_recursively(suite_or_case):
    if isinstance(suite_or_case, unittest.TestCase):
        return [suite_or_case]
    rc = []
    for element in suite_or_case:
        rc.extend(discover_test_cases_recursively(element))
    return rc

def get_test_names(test_cases):
    return ['.'.join(case.id().split('.')[-2:]) for case in test_cases]

def chunk_list(lst, nchunks):
    return [lst[i::nchunks] for i in range(nchunks)]



def run_tests(argv=UNITTEST_ARGS):
    if TEST_DISCOVER:
        suite = unittest.TestLoader().loadTestsFromModule(__main__)
        test_cases = discover_test_cases_recursively(suite)
        for name in get_test_names(test_cases):
            print(name)
    elif TEST_IN_SUBPROCESS:
        suite = unittest.TestLoader().loadTestsFromModule(__main__)
        test_cases = discover_test_cases_recursively(suite)
        failed_tests = []
        for case in test_cases:
            test_case_full_name = case.id().split('.', 1)[1]
            exitcode = shell([sys.executable] + argv + [test_case_full_name])
            if exitcode != 0:
                failed_tests.append(test_case_full_name)

        assert len(failed_tests) == 0, "{} unit test(s) failed:\n\t{}".format(
            len(failed_tests), '\n\t'.join(failed_tests))
    elif RUN_PARALLEL > 1:
        suite = unittest.TestLoader().loadTestsFromModule(__main__)
        test_cases = discover_test_cases_recursively(suite)
        test_batches = chunk_list(get_test_names(test_cases), RUN_PARALLEL)
        processes = []
        for i in range(RUN_PARALLEL):
            command = [sys.executable] + argv + ['--log-suffix=-shard-{}'.format(i + 1)] + test_batches[i]
            processes.append(subprocess.Popen(command, universal_newlines=True))
        failed = False
        for p in processes:
            failed |= wait_for_process(p) != 0
        assert not failed, "Some test shards have failed"
    elif TEST_SAVE_XML is not None:
        # import here so that non-CI doesn't need xmlrunner installed
        import xmlrunner
        test_report_path = TEST_SAVE_XML + LOG_SUFFIX
        os.makedirs(test_report_path, exist_ok=True)
        verbose = '--verbose' in argv or '-v' in argv
        if verbose:
            print('Test results will be stored in {}'.format(test_report_path))
        unittest.main(argv=argv, testRunner=xmlrunner.XMLTestRunner(output=test_report_path, verbosity=2 if verbose else 1))
    elif REPEAT_COUNT > 1:
        for _ in range(REPEAT_COUNT):
            if not unittest.main(exit=False, argv=argv).result.wasSuccessful():
                sys.exit(-1)
    else:
        unittest.main(argv=argv)

IS_WINDOWS = sys.platform == "win32"
IS_MACOS = sys.platform == "darwin"
IS_PPC = platform.machine() == "ppc64le"

if IS_WINDOWS:
    @contextmanager
    def TemporaryFileName():
        # Ideally we would like to not have to manually delete the file, but NamedTemporaryFile
        # opens the file, and it cannot be opened multiple times in Windows. To support Windows,
        # close the file after creation and try to remove it manually
        f = tempfile.NamedTemporaryFile(delete=False)
        try:
            f.close()
            yield f.name
        finally:
            os.unlink(f.name)
else:
    @contextmanager  # noqa: T484
    def TemporaryFileName():
        with tempfile.NamedTemporaryFile() as f:
            yield f.name


def _check_module_exists(name):
    r"""Returns if a top-level module with :attr:`name` exists *without**
    importing it. This is generally safer than try-catch block around a
    `import X`. It avoids third party libraries breaking assumptions of some of
    our tests, e.g., setting multiprocessing start method when imported
    (see librosa/#747, torchvision/#544).
    """
    if not PY34:  # Python [3, 3.4)
        import importlib
        loader = importlib.find_loader(name)
        return loader is not None
    else:  # Python >= 3.4
        import importlib
        import importlib.util
        spec = importlib.util.find_spec(name)
        return spec is not None

TEST_NUMPY = _check_module_exists('numpy')
TEST_SCIPY = _check_module_exists('scipy')
TEST_MKL = torch.backends.mkl.is_available()
TEST_NUMBA = _check_module_exists('numba')

TEST_DILL = _check_module_exists('dill')

TEST_LIBROSA = _check_module_exists('librosa')

# Python 2.7 doesn't have spawn
NO_MULTIPROCESSING_SPAWN = os.environ.get('NO_MULTIPROCESSING_SPAWN', '0') == '1'
TEST_WITH_ASAN = os.getenv('PYTORCH_TEST_WITH_ASAN', '0') == '1'
TEST_WITH_TSAN = os.getenv('PYTORCH_TEST_WITH_TSAN', '0') == '1'
TEST_WITH_UBSAN = os.getenv('PYTORCH_TEST_WITH_UBSAN', '0') == '1'
TEST_WITH_ROCM = os.getenv('PYTORCH_TEST_WITH_ROCM', '0') == '1'
# Enables tests that are slow to run (disabled by default)
TEST_WITH_SLOW = os.getenv('PYTORCH_TEST_WITH_SLOW', '0') == '1'

# Disables non-slow tests (these tests enabled by default)
# This is usually used in conjunction with TEST_WITH_SLOW to
# run *only* slow tests.  (I could have done an enum, but
# it felt a little awkward.
TEST_SKIP_FAST = os.getenv('PYTORCH_TEST_SKIP_FAST', '0') == '1'

if TEST_NUMPY:
    import numpy

    # Dict of NumPy dtype -> torch dtype (when the correspondence exists)
    numpy_to_torch_dtype_dict = {
        numpy.bool       : torch.bool,
        numpy.uint8      : torch.uint8,
        numpy.int8       : torch.int8,
        numpy.int16      : torch.int16,
        numpy.int32      : torch.int32,
        numpy.int64      : torch.int64,
        numpy.float16    : torch.float16,
        numpy.float32    : torch.float32,
        numpy.float64    : torch.float64,
        numpy.complex64  : torch.complex64,
        numpy.complex128 : torch.complex128
    }

    # Dict of torch dtype -> NumPy dtype
    torch_to_numpy_dtype_dict = {value : key for (key, value) in numpy_to_torch_dtype_dict.items()}

ALL_TENSORTYPES = [torch.float,
                   torch.double,
                   torch.half]

# bfloat16 bringup is currently only available on ROCm
# ALL_TENSORTYPES2 will eventually be unified with ALL_TENSORTYPES
# when bfloat16 bringup is complete on all platforms
if TEST_WITH_ROCM:
    ALL_TENSORTYPES2 = [torch.float,
                        torch.double,
                        torch.half,
                        torch.bfloat16]
else:
    ALL_TENSORTYPES2 = ALL_TENSORTYPES

def skipIfRocm(fn):
    @wraps(fn)
    def wrapper(*args, **kwargs):
        if TEST_WITH_ROCM:
            raise unittest.SkipTest("test doesn't currently work on the ROCm stack")
        else:
            fn(*args, **kwargs)
    return wrapper


def skipIfCompiledWithoutNumpy(fn):
    # Even if the numpy module is present, if `USE_NUMPY=0` is used during the
    # build, numpy tests will fail
    numpy_support = TEST_NUMPY
    if numpy_support:
        try:
            # The numpy module is present, verify that PyTorch is compiled with
            # numpy support
            torch.from_numpy(numpy.array([2, 2]))
        except RuntimeError:
            numpy_support = False

    @wraps(fn)
    def wrapper(*args, **kwargs):
        if not numpy_support:
            raise unittest.SkipTest("PyTorch was compiled without numpy support")
        else:
            fn(*args, **kwargs)
    return wrapper

def _test_function(fn, device):
    def run_test_function(self):
        return fn(self, device)
    return run_test_function


def skipIfNoLapack(fn):
    @wraps(fn)
    def wrapper(*args, **kwargs):
        if not torch._C.has_lapack:
            raise unittest.SkipTest('PyTorch compiled without Lapack')
        else:
            fn(*args, **kwargs)
    return wrapper


def skipIfNotRegistered(op_name, message):
    """Wraps the decorator to hide the import of the `core`.

    Args:
        op_name: Check if this op is registered in `core._REGISTERED_OPERATORS`.
        message: message to fail with.

    Usage:
        @skipIfNotRegistered('MyOp', 'MyOp is not linked!')
            This will check if 'MyOp' is in the caffe2.python.core
    """
    try:
        from caffe2.python import core
        skipper = unittest.skipIf(op_name not in core._REGISTERED_OPERATORS,
                                  message)
    except ImportError:
        skipper = unittest.skip("Cannot import `caffe2.python.core`")
    return skipper


def slowTest(fn):
    @wraps(fn)
    def wrapper(*args, **kwargs):
        if not TEST_WITH_SLOW:
            raise unittest.SkipTest("test is slow; run with PYTORCH_TEST_WITH_SLOW to enable test")
        else:
            fn(*args, **kwargs)
    wrapper.__dict__['slow_test'] = True
    return wrapper


def skipCUDAMemoryLeakCheckIf(condition):
    def dec(fn):
        if getattr(fn, '_do_cuda_memory_leak_check', True):  # if current True
            fn._do_cuda_memory_leak_check = not condition
        return fn
    return dec

def skipCUDANonDefaultStreamIf(condition):
    def dec(fn):
        if getattr(fn, '_do_cuda_non_default_stream', True):  # if current True
            fn._do_cuda_non_default_stream = not condition
        return fn
    return dec

def suppress_warnings(fn):
    @wraps(fn)
    def wrapper(*args, **kwargs):
        with warnings.catch_warnings():
            warnings.simplefilter("ignore")
            fn(*args, **kwargs)
    return wrapper


def get_cpu_type(type_name):
    module, name = type_name.rsplit('.', 1)
    assert module == 'torch.cuda'
    return getattr(torch, name)


def get_gpu_type(type_name):
    if isinstance(type_name, type):
        type_name = '{}.{}'.format(type_name.__module__, type_name.__name__)
    module, name = type_name.rsplit('.', 1)
    assert module == 'torch'
    return getattr(torch.cuda, name)


def to_gpu(obj, type_map=None):
    if type_map is None:
        type_map = {}
    if isinstance(obj, torch.Tensor):
        assert obj.is_leaf
        t = type_map.get(obj.type(), get_gpu_type(obj.type()))
        with torch.no_grad():
            res = obj.clone().type(t)
            res.requires_grad = obj.requires_grad
        return res
    elif torch.is_storage(obj):
        return obj.new().resize_(obj.size()).copy_(obj)
    elif isinstance(obj, list):
        return [to_gpu(o, type_map) for o in obj]
    elif isinstance(obj, tuple):
        return tuple(to_gpu(o, type_map) for o in obj)
    else:
        return deepcopy(obj)


def get_function_arglist(func):
    return inspect.getfullargspec(func).args


def set_rng_seed(seed):
    torch.manual_seed(seed)
    random.seed(seed)
    if TEST_NUMPY:
        numpy.random.seed(seed)


@contextlib.contextmanager
def freeze_rng_state():
    rng_state = torch.get_rng_state()
    if torch.cuda.is_available():
        cuda_rng_state = torch.cuda.get_rng_state()
    yield
    if torch.cuda.is_available():
        torch.cuda.set_rng_state(cuda_rng_state)
    torch.set_rng_state(rng_state)

@contextlib.contextmanager
def set_default_dtype(dtype):
    saved_dtype = torch.get_default_dtype()
    torch.set_default_dtype(dtype)
    yield
    torch.set_default_dtype(saved_dtype)

def iter_indices(tensor):
    if tensor.dim() == 0:
        return range(0)
    if tensor.dim() == 1:
        return range(tensor.size(0))
    return product(*(range(s) for s in tensor.size()))


def is_iterable(obj):
    try:
        iter(obj)
        return True
    except TypeError:
        return False

class CudaNonDefaultStream():
    def __enter__(self):
        # Before starting CUDA test save currently active streams on all
        # CUDA devices and set new non default streams to all CUDA devices
        # to ensure CUDA tests do not use default stream by mistake.
        beforeDevice = torch.cuda.current_device()
        self.beforeStreams = []
        for d in range(torch.cuda.device_count()):
            self.beforeStreams.append(torch.cuda.current_stream(d))
            deviceStream = torch.cuda.Stream(device=d)
            torch._C._cuda_setStream(deviceStream._cdata)
        torch._C._cuda_setDevice(beforeDevice)

    def __exit__(self, exec_type, exec_value, traceback):
        # After completing CUDA test load previously active streams on all
        # CUDA devices.
        beforeDevice = torch.cuda.current_device()
        for d in range(torch.cuda.device_count()):
            torch._C._cuda_setStream(self.beforeStreams[d]._cdata)
        torch._C._cuda_setDevice(beforeDevice)

class CudaMemoryLeakCheck():
    def __init__(self, testcase, name=None):
        self.name = testcase.id() if name is None else name
        self.testcase = testcase

        # initialize context & RNG to prevent false positive detections
        # when the test is the first to initialize those
        from torch.testing._internal.common_cuda import initialize_cuda_context_rng
        initialize_cuda_context_rng()

    @staticmethod
    def get_cuda_memory_usage():
        # we don't need CUDA synchronize because the statistics are not tracked at
        # actual freeing, but at when marking the block as free.
        num_devices = torch.cuda.device_count()
        gc.collect()
        return tuple(torch.cuda.memory_allocated(i) for i in range(num_devices))

    def __enter__(self):
        self.befores = self.get_cuda_memory_usage()

    def __exit__(self, exec_type, exec_value, traceback):
        # Don't check for leaks if an exception was thrown
        if exec_type is not None:
            return

        afters = self.get_cuda_memory_usage()

        for i, (before, after) in enumerate(zip(self.befores, afters)):
            if not TEST_WITH_ROCM:
                self.testcase.assertEqual(
                    before, after, message='{} leaked {} bytes CUDA memory on device {}'.format(
                        self.name, after - before, i))
            else:
                # TODO: Investigate ROCm memory leaking.
                if before != after:
                    warnings.warn('{} leaked {} bytes ROCm memory on device {}'.format(
                        self.name, after - before, i), RuntimeWarning)

#  "min_satisfying_examples" setting has been deprecated in hypythesis
#  3.56.0 and removed in hypothesis 4.x
try:
    import hypothesis
    if hypothesis.version.__version_info__ >= (3, 56, 0):
        hypothesis.settings.register_profile(
            "pytorch_ci",
            hypothesis.settings(
                derandomize=True,
                suppress_health_check=[hypothesis.HealthCheck.too_slow],
                database=None,
                max_examples=100,
                verbosity=hypothesis.Verbosity.normal))
        hypothesis.settings.register_profile(
            "dev",
            hypothesis.settings(
                suppress_health_check=[hypothesis.HealthCheck.too_slow],
                database=None,
                max_examples=10,
                verbosity=hypothesis.Verbosity.normal))
        hypothesis.settings.register_profile(
            "debug",
            hypothesis.settings(
                suppress_health_check=[hypothesis.HealthCheck.too_slow],
                database=None,
                max_examples=1000,
                verbosity=hypothesis.Verbosity.verbose))
    else:
        hypothesis.settings.register_profile(
            "pytorch_ci",
            hypothesis.settings(
                derandomize=True,
                suppress_health_check=[hypothesis.HealthCheck.too_slow],
                database=None,
                max_examples=100,
                min_satisfying_examples=1,
                verbosity=hypothesis.Verbosity.normal))
        hypothesis.settings.register_profile(
            "dev",
            hypothesis.settings(
                suppress_health_check=[hypothesis.HealthCheck.too_slow],
                database=None,
                max_examples=10,
                min_satisfying_examples=1,
                verbosity=hypothesis.Verbosity.normal))
        hypothesis.settings.register_profile(
            "debug",
            hypothesis.settings(
                suppress_health_check=[hypothesis.HealthCheck.too_slow],
                database=None,
                max_examples=1000,
                min_satisfying_examples=1,
                verbosity=hypothesis.Verbosity.verbose))

    hypothesis.settings.load_profile(
        "pytorch_ci" if IS_PYTORCH_CI else os.getenv('PYTORCH_HYPOTHESIS_PROFILE',
                                                     'dev')
    )
except ImportError:
    print('Fail to import hypothesis in common_utils, tests are not derandomized')

disabled_test_from_issues = None
def check_disabled(test_name):
    global disabled_test_from_issues
    if disabled_test_from_issues is None:
        disabled_test_from_issues = {}

        def read_and_process():
            url = 'https://raw.githubusercontent.com/zdevito/pytorch_disabled_tests/master/result.json'
            contents = urlopen(url, timeout=1).read().decode('utf-8')
            the_response = json.loads(contents)
            for item in the_response['items']:
                title = item['title']
                key = 'DISABLED '
                if title.startswith(key):
                    test_name = title[len(key):].strip()
                    disabled_test_from_issues[test_name] = item['html_url']

        if not IS_SANDCASTLE and os.getenv("PYTORCH_RUN_DISABLED_TESTS", "0") != "1":
            try:
                read_and_process()
            except Exception:
                print("Couldn't download test skip set, leaving all tests enabled...")

    if test_name in disabled_test_from_issues:
        raise unittest.SkipTest(
            "Test is disabled because an issue exists disabling it: {}".format(disabled_test_from_issues[test_name]) +
            " To enable set the environment variable PYTORCH_RUN_DISABLED_TESTS=1")

# Helper that returns the maximum value a dtype can represent
def _get_width(dtype):
    if dtype is torch.complex128:
        return torch.finfo(torch.float64).bits
    elif dtype is torch.complex64:
        return torch.finfo(torch.float32).bits
    elif dtype is torch.bool:
        return 1
    elif is_integral(dtype):
        return torch.iinfo(dtype).bits
    return torch.finfo(dtype).bits

# Returns a dtype suitable for comparing tensors a and b.
# NOTE: Dtypes for Comparing Tensors in the Test Framework
# When two tensors are compared they may be of different dtypes.
# In PyTorch, the typical type promotion rules are biased towards float
# types, so tensors with dtypes float16 and int64 produce tensors of
# dtype float16 when added together.
# If we used typical PyTorch type promotion to determine the dtype that tensors
# should be compared in, however, then the test framework would assert
# that tensors which are actually very different were "equal" to each other.
# For example, torch.tensor((50000), dtype=torch.long) would be "equal" to
# torch.tensor(49984., dtype=torch.float16), regardless of the rtol and atol.
# These cases are admittedly, unlikely, but the test framework is not intended
# to reflect only "likely" scenarios.
# To preserve numerical accuracy, instead of following PyTorch's type
# promotion rules this function follows NumPy's, which are intended to preserve
# numerics. It special-cases bfloat16 since NumPy doesn't support bfloat16.
# TODO: if we take a NumPy dependency then this function can be greatly
# simplified.
def get_comparison_dtype(a, b):
    class _TypeMeta:
        __slots__ = ['rank', 'kind', 'width']

        def __init__(self, rank, kind, width):
            self.rank = rank
            self.kind = kind
            self.width = width

    # Maps torch dtypes to their rank, kind and width
    type_meta = {
        torch.complex128 : _TypeMeta(11, 'complex', 64),
        torch.complex64  : _TypeMeta(10, 'complex', 32),
        torch.float64    : _TypeMeta(9, 'float', 64),
        torch.float32    : _TypeMeta(8, 'float', 32),
        torch.bfloat16   : _TypeMeta(7, 'float', 16),
        torch.float16    : _TypeMeta(6, 'float', 16),
        torch.int64      : _TypeMeta(5, 'int', 64),
        torch.int32      : _TypeMeta(4, 'int', 32),
        torch.int16      : _TypeMeta(3, 'int', 16),
        torch.int8       : _TypeMeta(2, 'int', 8),
        torch.uint8      : _TypeMeta(1, 'uint', 8),
        torch.bool       : _TypeMeta(0, 'uint', 1),
    }

    # Acquires common meta and acquires widest width
    a_meta = type_meta[a.dtype]
    b_meta = type_meta[b.dtype]
    high_meta = a_meta if a_meta.rank >= b_meta.rank else b_meta
    low_meta = b_meta if high_meta is a_meta else a_meta

    # Short-circuits for boolean comparisons
    if high_meta.rank == 0:
        return torch.bool

    # Acquires width
    width = max(high_meta.width, low_meta.width)

    # Adjusts width
    # Doubles int width when upcasting
    if ((high_meta.kind == 'float' or high_meta.kind == 'complex') and
       low_meta.kind == 'int'):
        width = min(64, max(low_meta.width * 2, high_meta.width))

    # Doubles uint width when upcasting
    if high_meta.kind != 'uint' and low_meta.kind == 'uint':
        width = min(64, max(low_meta.width * 2, high_meta.width))

    # Accounts for complex types being represented as double width
    if high_meta.kind == 'complex':
        width *= 2

    # Accounts for bfloat16 x float16
    if high_meta.rank == 7 and low_meta.rank == 6:
        width = 32

    # Acquires common dtype
    common_dtype = getattr(torch, high_meta.kind + str(width))

    # TODO: update this when isclose is implemented for CPU/CUDA bfloat16
    if common_dtype is torch.bfloat16:
        common_dtype = torch.float32

    # non-CUDA (CPU, for example) float16 -> float32
    # TODO: update this when isclose is implemented for CPU float16
    if (common_dtype is torch.float16 and
        (a.device != b.device or a.device.type != 'cuda' or
            b.device.type != 'cuda')):
        common_dtype = torch.float32

    return common_dtype

class TestCase(expecttest.TestCase):
    # NOTE: "precision" lets classes and generated tests set minimum
    # atol values when comparing tensors.
    # TODO: provide a better mechanism for generated tests to set rtol/atol.
    precision = 0

    # exact_dtype controls whether comparison tensors checks their dtypes
    # by default, too.
    # TODO: default this to True and remove it at the class level
    exact_dtype = False

    _do_cuda_memory_leak_check = False
    _do_cuda_non_default_stream = False

    def __init__(self, method_name='runTest'):
        super().__init__(method_name)

        test_method = getattr(self, method_name)
        # Wraps the tested method if we should do CUDA memory check.
        self._do_cuda_memory_leak_check &= getattr(test_method, '_do_cuda_memory_leak_check', True)
        # FIXME: figure out the flaky -1024 anti-leaks on windows. See #8044
        if self._do_cuda_memory_leak_check and not IS_WINDOWS:
            self.wrap_with_cuda_policy(method_name, self.assertLeaksNoCudaTensors)

        # Wraps the tested method if we should enforce non default CUDA stream.
        self._do_cuda_non_default_stream &= getattr(test_method, '_do_cuda_non_default_stream', True)
        if self._do_cuda_non_default_stream and not IS_WINDOWS and not TEST_WITH_ROCM:
            self.wrap_with_cuda_policy(method_name, self.enforceNonDefaultStream)

    def assertLeaksNoCudaTensors(self, name=None):
        name = self.id() if name is None else name
        return CudaMemoryLeakCheck(self, name)

    def enforceNonDefaultStream(self):
        return CudaNonDefaultStream()

    def wrap_with_cuda_policy(self, method_name, policy):
        test_method = getattr(self, method_name)
        # the import below may initialize CUDA context, so we do it only if
        # self._do_cuda_memory_leak_check or self._do_cuda_non_default_stream
        # is True.
        from torch.testing._internal.common_cuda import TEST_CUDA
        fullname = self.id().lower()  # class_name.method_name
        if TEST_CUDA and ('gpu' in fullname or 'cuda' in fullname):
            setattr(self, method_name, self.wrap_method_with_cuda_policy(test_method, policy))

    def wrap_method_with_cuda_policy(self, method, policy):
        # Assumes that `method` is the tested function in `self`.
        # NOTE: Python Exceptions (e.g., unittest.Skip) keeps objects in scope
        #       alive, so this cannot be done in setUp and tearDown because
        #       tearDown is run unconditionally no matter whether the test
        #       passes or not. For the same reason, we can't wrap the `method`
        #       call in try-finally and always do the check.
        @wraps(method)
        def wrapper(self, *args, **kwargs):
            with policy():
                method(*args, **kwargs)
        return types.MethodType(wrapper, self)

    def wrap_with_cuda_memory_check(self, method):
        return self.wrap_method_with_cuda_policy(method, self.assertLeaksNoCudaTensors)


    def setUp(self):


        if TEST_SKIP_FAST:
            if not getattr(self, self._testMethodName).__dict__.get('slow_test', False):
                raise unittest.SkipTest("test is fast; we disabled it with PYTORCH_TEST_SKIP_FAST")
        check_disabled(str(self))

        set_rng_seed(SEED)

    def genSparseTensor(self, size, sparse_dim, nnz, is_uncoalesced, device='cpu'):
        # Assert not given impossible combination, where the sparse dims have
        # empty numel, but nnz > 0 makes the indices containing values.
        assert all(size[d] > 0 for d in range(sparse_dim)) or nnz == 0, 'invalid arguments'

        v_size = [nnz] + list(size[sparse_dim:])
        v = torch.randn(*v_size, device=device)
        i = torch.rand(sparse_dim, nnz, device=device)
        i.mul_(torch.tensor(size[:sparse_dim]).unsqueeze(1).to(i))
        i = i.to(torch.long)
        if is_uncoalesced:
            v = torch.cat([v, torch.randn_like(v)], 0)
            i = torch.cat([i, i], 1)

        x = torch.sparse_coo_tensor(i, v, torch.Size(size))

        if not is_uncoalesced:
            x = x.coalesce()
        else:
            # FIXME: `x` is a sparse view of `v`. Currently rebase_history for
            #        sparse views is not implemented, so this workaround is
            #        needed for inplace operations done on `x`, e.g., copy_().
            #        Remove after implementing something equivalent to CopySlice
            #        for sparse views.
            # NOTE: We do clone() after detach() here because we need to be able to change size/storage of x afterwards
            x = x.detach().clone()
        return x, x._indices().clone(), x._values().clone()

    def safeToDense(self, t):
        r = self.safeCoalesce(t)
        return r.to_dense()

    def safeCoalesce(self, t):
        tc = t.coalesce()
        self.assertEqual(tc.to_dense(), t.to_dense())
        self.assertTrue(tc.is_coalesced())

        # Our code below doesn't work when nnz is 0, because
        # then it's a 0D tensor, not a 2D tensor.
        if t._nnz() == 0:
            self.assertEqual(t._indices(), tc._indices())
            self.assertEqual(t._values(), tc._values())
            return tc

        value_map = {}
        for idx, val in zip(t._indices().t(), t._values()):
            idx_tup = tuple(idx.tolist())
            if idx_tup in value_map:
                value_map[idx_tup] += val
            else:
                value_map[idx_tup] = val.clone() if isinstance(val, torch.Tensor) else val

        new_indices = sorted(list(value_map.keys()))
        new_values = [value_map[idx] for idx in new_indices]
        if t._values().ndimension() < 2:
            new_values = t._values().new(new_values)
        else:
            new_values = torch.stack(new_values)

        new_indices = t._indices().new(new_indices).t()
        tg = t.new(new_indices, new_values, t.size())

        self.assertEqual(tc._indices(), tg._indices())
        self.assertEqual(tc._values(), tg._values())

        if t.is_coalesced():
            self.assertEqual(tc._indices(), t._indices())
            self.assertEqual(tc._values(), t._values())

        return tg

    # Some analysis of tolerance by logging tests from test_torch.py can be found
    # in https://github.com/pytorch/pytorch/pull/32538.
    # dtype name : (rtol, atol)
    dtype_precisions = {
        torch.float16    : (0.001, 1e-5),
        torch.bfloat16   : (0.016, 1e-5),
        torch.float32    : (1.3e-6, 1e-5),
        torch.float64    : (1e-7, 1e-7),
        torch.complex32  : (0.001, 1e-5),
        torch.complex64  : (1.3e-6, 1e-5),
        torch.complex128 : (1e-7, 1e-7),
    }

<<<<<<< HEAD
    # Checks if two dense tensors are equal(-ish), returning (True, None)
    # when they are and (False, debug_msg) when they are not, where the
    # debug_msg is a string containing information about why the tensors
    # failed to compare as equal(-ish).
    # If exact_dtype is true both tensors must have the same dtype.
    # If exact_device is true both tensors must be on the same device.
    # See NOTE Test Framework Tensor "Equality" for more information on
    # how tensors are compared.
    # NOTE: tensors on different devices are moved to the CPU to be compared when
    # exact_device is False.
    def _compareTensors(self, a, b, *, rtol=None, atol=None, equal_nan=True,
                        exact_dtype=False, exact_device=False):
        if not isinstance(a, torch.Tensor):
            return (False, "argument a, {0}, to _compareTensors is not a tensor!".format(a))
        if not isinstance(b, torch.Tensor):
            return (False, "argument b, {0}, to _compareTensors is not a tensor!".format(b))

        # Validates tensors are on the same device
        if exact_device and a.device != b.device:
            return (False, ("Attempted to compare equality of tensors on "
                            "different devices! Got devices {0} and "
                            "{1}.".format(a.device, b.device)))

        # Compares tensors of different devices on the CPU
        if a.device != b.device:
            a = a.cpu()
            b = b.cpu()

        # Checks size matches
        if a.size() != b.size():
            return (False, ("Attempted to compare equality of tensors with "
                            "different sizes. Got sizes {0} and {1}.").format(a.size(), b.size()))

        # Checks dtype (if exact_dtype)
        if exact_dtype and a.dtype is not b.dtype:
            return (False, ("Attempted to compare equality of tensors with "
                            "different dtypes. Got dtypes {0} and {1}.").format(a.dtype, b.dtype))

        # Acquires atol and rtol
        # NOTE: atol can be overriden by a class's precision value. This
        # legacy behavior allows generated tests to customize their precision.
        rtol = rtol if rtol is not None else max(self.dtype_precisions.get(a.dtype, (0, 0))[0],
                                                 self.dtype_precisions.get(b.dtype, (0, 0))[0])
        atol = atol if atol is not None else max(self.dtype_precisions.get(a.dtype, (0, 0))[1],
                                                 self.dtype_precisions.get(b.dtype, (0, 0))[1])
        atol = max(atol, self.precision)

        # Converts to comparison dtype
        dtype = get_comparison_dtype(a, b)
        a = a.to(dtype)
        b = b.to(dtype)

        return _compare_tensors_internal(a, b, rtol=rtol, atol=atol, equal_nan=equal_nan)

    # Compares x and y
    # TODO: make message kwarg-only
    # TODO: default exact_dtype to True
    def assertEqual(self, x, y, message=None, *, atol=None, rtol=None, equal_nan=True,
                    exact_dtype=None, exact_device=False):
=======
    # todo: implement numpy-like issubdtype
    def is_integral(self, dtype):
        # Skip complex/quantized types
        dtypes = [x for x in get_all_dtypes() if x not in get_all_complex_dtypes()]
        return dtype in dtypes and not dtype.is_floating_point

    # accepts tensors, dtypes, or np.ndarrays
    def get_default_tolerance(self, a, b=None):
        if b is None:
            dtype = torch.float
            if isinstance(a, torch.Tensor):
                dtype = a.dtype
            elif isinstance(a, torch.dtype):
                dtype = a
            elif TEST_NUMPY and isinstance(a, numpy.ndarray):
                # Some tests call assertEqual with numpy Unicode.
                if numpy.issubdtype(a.dtype, numpy.dtype('U')):
                    dtype = torch.float
                else:
                    dtype = torch.from_numpy(a).dtype
            if self.is_integral(dtype):
                return (0, 0)
            dtype = str(dtype).split('.')[-1]
            return self.dtype_precisions.get(dtype, (self.precision, self.precision))

        a_tol = self.get_default_tolerance(a)
        b_tol = self.get_default_tolerance(b)
        return (max(a_tol[0], b_tol[0]), max(a_tol[1], b_tol[1]))

    def assertEqualIgnoreType(self, *args, **kwargs):
        # If you are seeing this function used, that means test is written wrongly
        # and deserves detailed investigation
        return self.assertEqual(*args, exact_dtype=False, **kwargs)

    def assertEqual(self, x, y, message='', *, atol=None, rtol=None, allow_inf=False, exact_dtype=True):
>>>>>>> f3e620ee
        # we allow setting an absolute tolerance as a positional arg for BC with legacy testing behavior.
        if isinstance(message, Number):
            self.assertIsNone(atol, "don't combine positional prec and atol")
            self.assertIsNone(rtol, "don't combine positionial prec and rtol")
            atol = message
            message = None
            rtol = 0

        if exact_dtype is None:
            exact_dtype = self.exact_dtype

        # Tensor x Number and Number x Tensor comparisons
        if isinstance(x, torch.Tensor) and isinstance(y, Number):
            self.assertEqual(x.item(), y, atol=atol, rtol=rtol, message=message,
                             exact_dtype=exact_dtype, exact_device=exact_device)
        elif isinstance(y, torch.Tensor) and isinstance(x, Number):
            self.assertEqual(x, y.item(), atol=atol, rtol=rtol, message=message,
                             exact_dtype=exact_dtype, exact_device=exact_device)
        # Tensor x np.bool
        elif isinstance(x, torch.Tensor) and isinstance(y, numpy.bool_):
            self.assertEqual(x.item(), y, atol=atol, rtol=rtol, message=message,
                             exact_dtype=exact_dtype, exact_device=exact_device)
        elif isinstance(y, torch.Tensor) and isinstance(x, numpy.bool_):
            self.assertEqual(x, y.item(), atol=atol, rtol=rtol, message=message,
                             exact_dtype=exact_dtype, exact_device=exact_device)
        elif isinstance(x, torch.Tensor) and isinstance(y, torch.Tensor):
            super().assertEqual(x.is_sparse, y.is_sparse, message)
            super().assertEqual(x.is_quantized, y.is_quantized, message)
            if x.is_sparse:
                x = self.safeCoalesce(x)
                y = self.safeCoalesce(y)
                indices_result, debug_msg = self._compareTensors(x._indices(), y._indices(),
                                                                 rtol=rtol, atol=atol,
                                                                 equal_nan=equal_nan, exact_dtype=exact_dtype,
                                                                 exact_device=exact_device)

                if not indices_result and message is None:
                    message = "Sparse tensor indices failed to compare as equal! " + debug_msg
                self.assertTrue(indices_result, msg=message)

                values_result, debug_msg = self._compareTensors(x._values(), y._values(),
                                                                rtol=rtol, atol=atol,
                                                                equal_nan=equal_nan, exact_dtype=exact_dtype,
                                                                exact_device=exact_device)

                if not values_result and message is None:
                    message = "Sparse tensor values failed to compare as equal! " + debug_msg
                self.assertTrue(values_result, msg=message)
            elif x.is_quantized and y.is_quantized:
                self.assertEqual(x.qscheme(), y.qscheme(), atol=atol, rtol=rtol,
                                 message=message, exact_dtype=exact_dtype,
                                 exact_device=exact_device)

                if x.qscheme() == torch.per_tensor_affine:
                    self.assertEqual(x.q_scale(), y.q_scale(), atol=atol, rtol=rtol,
                                     message=message, exact_dtype=exact_dtype,
                                     exact_device=exact_device)
                    self.assertEqual(x.q_zero_point(), y.q_zero_point(),
                                     atol=atol, rtol=rtol, message=message,
                                     exact_dtype=exact_dtype, exact_device=exact_device)
                elif x.qscheme() == torch.per_channel_affine:
                    self.assertEqual(x.q_per_channel_scales(), y.q_per_channel_scales(), atol=atol, rtol=rtol,
                                     message=message, exact_dtype=exact_dtype,
                                     exact_device=exact_device)
                    self.assertEqual(x.q_per_channel_zero_points(), y.q_per_channel_zero_points(),
                                     atol=atol, rtol=rtol, message=message,
                                     exact_dtype=exact_dtype, exact_device=exact_device)
                    self.assertEqual(x.q_per_channel_axis(), y.q_per_channel_axis(),
                                     atol=atol, rtol=rtol, message=message,
                                     exact_dtype=exact_dtype, exact_device=exact_device)

                # TODO: the following line should be removed once exact_dtype
                # defaults to True.
                self.assertTrue(x.dtype is y.dtype, msg=message)

                result, debug_msg = self._compareTensors(x.int_repr().to(torch.int32),
                                                         y.int_repr().to(torch.int32),
                                                         atol=atol, rtol=rtol,
                                                         exact_dtype=exact_dtype,
                                                         exact_device=exact_device)

                if not result and message is None:
                    message = "Quantized representations failed to compare as equal! " + debug_msg
                self.assertTrue(result, msg=message)
            else:
                result, debug_msg = self._compareTensors(x, y, rtol=rtol, atol=atol,
                                                         equal_nan=equal_nan, exact_dtype=exact_dtype,
                                                         exact_device=exact_device)

                if not result and message is None:
                    message = "Tensors failed to compare as equal! " + debug_msg
                self.assertTrue(result, msg=message)
        elif isinstance(x, string_classes) and isinstance(y, string_classes):
            super().assertEqual(x, y, message)
        elif type(x) == set and type(y) == set:
            super().assertEqual(x, y, message)
        elif isinstance(x, dict) and isinstance(y, dict):
            if isinstance(x, OrderedDict) and isinstance(y, OrderedDict):
                self.assertEqual(x.items(), y.items(), atol=atol, rtol=rtol,
                                 message=message, exact_dtype=exact_dtype,
                                 exact_device=exact_device)
            else:
                self.assertEqual(set(x.keys()), set(y.keys()), atol=atol, rtol=rtol,
                                 message=message, exact_dtype=exact_dtype,
                                 exact_device=exact_device)
                key_list = list(x.keys())
                self.assertEqual([x[k] for k in key_list],
                                 [y[k] for k in key_list],
                                 atol=atol, rtol=rtol, message=message,
                                 exact_dtype=exact_dtype, exact_device=exact_device)
        elif is_iterable(x) and is_iterable(y):
            super().assertEqual(len(x), len(y), message)
            for x_, y_ in zip(x, y):
                self.assertEqual(x_, y_, atol=atol, rtol=rtol, message=message,
                                 exact_dtype=exact_dtype, exact_device=exact_device)
        elif isinstance(x, bool) and isinstance(y, bool):
            self.assertTrue(x == y, msg=message)
        elif isinstance(x, Number) and isinstance(y, Number):
            # Short-circuits on identity
            if x == y or (equal_nan and x != x and y != y):
                return

            # Helper for comparing scalars and formatting debug info
            def _scalar_compare_helper(message, s, x, y, rtol, atol):
                diff = abs(x - y)
                allowed_diff = atol + rtol * abs(y)
                result = diff <= allowed_diff

                if not result and message is None:
                    message = ("Comparing " + s + "{0} and {1} gives a "
                               "difference of {2}, but the allowed difference "
                               "with rtol={3} and atol={4} is "
                               "only {5}!").format(x, y, diff,
                                                   rtol, atol, allowed_diff)

                self.assertTrue(result, msg=message)

            # Acquires rtol and atol based on number type
            # NOTE: Complex number comparisons compare the real and imaginary parts
            # separately, just like complex tensor comparisons.
            if isinstance(x, complex) or isinstance(y, complex):
                rtol = self.dtype_precisions[torch.complex64][0] if rtol is None else rtol
                atol = self.dtype_precisions[torch.complex64][1] if atol is None else atol

                _scalar_compare_helper(message, "the real part ", x.real, y.real, rtol, atol)
                _scalar_compare_helper(message, "the imaginary part ", x.imag, y.imag, rtol, atol)
            else:
                if isinstance(x, float) or isinstance(y, float):
                    rtol = self.dtype_precisions[torch.float32][0] if rtol is None else rtol
                    atol = self.dtype_precisions[torch.float32][1] if atol is None else atol
                else:
                    rtol = 0 if rtol is None else rtol
                    atol = 0 if atol is None else atol

                _scalar_compare_helper(message, "", x.real, y.real, rtol, atol)
        else:
            super().assertEqual(x, y, msg=message)

    def assertAlmostEqual(self, x, y, places=None, msg=None, delta=None):
        prec = delta
        if places:
            prec = 10**(-places)
        self.assertEqual(x, y, message=msg, atol=prec)

    def assertNotEqual(self, x, y, message=None, *, atol=None):
        with self.assertRaises(AssertionError):
            self.assertEqual(x, y, message=message, atol=atol)

    def assertEqualTypeString(self, x, y):
        # This API is used simulate deprecated x.type() == y.type()
        self.assertEqual(x.device, y.device)
        self.assertEqual(x.dtype, y.dtype)
        self.assertEqual(x.is_sparse, y.is_sparse)

    def assertObjectIn(self, obj, iterable):
        for elem in iterable:
            if id(obj) == id(elem):
                return
        raise AssertionError("object not found in iterable")

    # TODO: Support context manager interface
    # NB: The kwargs forwarding to callable robs the 'subname' parameter.
    # If you need it, manually apply your callable in a lambda instead.
    def assertExpectedRaises(self, exc_type, callable, *args, **kwargs):
        subname = None
        if 'subname' in kwargs:
            subname = kwargs['subname']
            del kwargs['subname']
        try:
            callable(*args, **kwargs)
        except exc_type as e:
            self.assertExpected(str(e), subname)
            return
        # Don't put this in the try block; the AssertionError will catch it
        self.fail(msg="Did not raise when expected to")

    def assertNotWarn(self, callable, msg=''):
        r"""
        Test if :attr:`callable` does not raise a warning.
        """
        with self._reset_warning_registry(), warnings.catch_warnings(record=True) as ws:
            warnings.simplefilter("always")  # allow any warning to be raised
            callable()
            self.assertTrue(len(ws) == 0, msg)

    @contextmanager
    def maybeWarnsRegex(self, category, regex=''):
        """Context manager for code that *may* warn, e.g. ``TORCH_WARN_ONCE``.

        This filters expected warnings from the test log and fails the test if
        any unexpected warnings are caught.
        """
        with self._reset_warning_registry(), warnings.catch_warnings(record=True) as ws:
            warnings.simplefilter("always")  # allow any warning to be raised
            # Ignore expected warnings
            warnings.filterwarnings("ignore", message=regex, category=category)
            try:
                yield
            finally:
                if len(ws) != 0:
                    msg = 'Caught unexpected warnings:\n'
                    for w in ws:
                        msg += warnings.formatwarning(
                            w.message, w.category, w.filename, w.lineno, w.line)
                        msg += '\n'
                    self.fail(msg)

    @contextmanager
    def _reset_warning_registry(self):
        r"""
        warnings.catch_warnings() in Python 2 misses already registered
        warnings. We need to manually clear the existing warning registries to
        ensure catching warnings in a scope.
        """
        # Python 3 has no problem.
        if sys.version_info >= (3,):
            yield
            return

        # Backup and clear all existing warning registries.
        backup = {}
        for name, mod in list(sys.modules.items()):
            try:
                reg = mod.__warningregistry__
            except AttributeError:
                continue
            else:
                backup[name] = reg.copy()
                reg.clear()

        yield

        # Restore backed up warning registries.
        for name, reg_orig in backup.items():
            try:
                mod = sys.modules[name]
            except KeyError:
                continue

            try:
                reg = mod.__warningregistry__
            except AttributeError:
                mod.__warningregistry__ = reg_orig
            else:
                reg.clear()
                reg.update(reg_orig)

    def assertExpected(self, s, subname=None):
        r"""
        Test that a string matches the recorded contents of a file
        derived from the name of this test and subname.  This file
        is placed in the 'expect' directory in the same directory
        as the test script. You can automatically update the recorded test
        output using --accept.

        If you call this multiple times in a single function, you must
        give a unique subname each time.
        """
        if not isinstance(s, str):
            raise TypeError("assertExpected is strings only")

        def remove_prefix(text, prefix):
            if text.startswith(prefix):
                return text[len(prefix):]
            return text
        # NB: we take __file__ from the module that defined the test
        # class, so we place the expect directory where the test script
        # lives, NOT where test/common_utils.py lives.  This doesn't matter in
        # PyTorch where all test scripts are in the same directory as
        # test/common_utils.py, but it matters in onnx-pytorch
        module_id = self.__class__.__module__
        munged_id = remove_prefix(self.id(), module_id + ".")
        test_file = os.path.realpath(sys.modules[module_id].__file__)
        expected_file = os.path.join(os.path.dirname(test_file),
                                     "expect",
                                     munged_id)

        subname_output = ""
        if subname:
            expected_file += "-" + subname
            subname_output = " ({})".format(subname)
        expected_file += ".expect"
        expected = None

        def accept_output(update_type):
            print("Accepting {} for {}{}:\n\n{}".format(update_type, munged_id, subname_output, s))
            with open(expected_file, 'w') as f:
                f.write(s)

        try:
            with open(expected_file) as f:
                expected = f.read()
        except IOError as e:
            if e.errno != errno.ENOENT:
                raise
            elif expecttest.ACCEPT:
                return accept_output("output")
            else:
                raise RuntimeError(
                    ("I got this output for {}{}:\n\n{}\n\n"
                     "No expect file exists; to accept the current output, run:\n"
                     "python {} {} --accept").format(munged_id, subname_output, s, __main__.__file__, munged_id))

        # a hack for JIT tests
        if IS_WINDOWS:
            expected = re.sub(r'CppOp\[(.+?)\]', 'CppOp[]', expected)
            s = re.sub(r'CppOp\[(.+?)\]', 'CppOp[]', s)

        if expecttest.ACCEPT:
            if expected != s:
                return accept_output("updated output")
        else:
            if hasattr(self, "assertMultiLineEqual"):
                # Python 2.7 only
                # NB: Python considers lhs "old" and rhs "new".
                self.assertMultiLineEqual(expected, s)
            else:
                self.assertEqual(s, expected)

    def assertExpectedStripMangled(self, s, subname=None):
        s = re.sub(r'__torch__[^ ]+', '', s)
        self.assertExpected(s, subname)

    # returns captured stderr
    @staticmethod
    def runWithPytorchAPIUsageStderr(code):
        import subprocess

        env = os.environ.copy()
        env["PYTORCH_API_USAGE_STDERR"] = "1"
        pipes = subprocess.Popen(
            [sys.executable, '-c', code],
            stdout=subprocess.PIPE,
            stderr=subprocess.PIPE,
            env=env)
        return pipes.communicate()[1].decode('ascii')

    if sys.version_info < (3, 2):
        # assertRegexpMatches renamed to assertRegex in 3.2
        assertRegex = unittest.TestCase.assertRegexpMatches
        # assertRaisesRegexp renamed to assertRaisesRegex in 3.2
        assertRaisesRegex = unittest.TestCase.assertRaisesRegexp

    if sys.version_info < (3, 5):
        # assertNotRegexpMatches renamed to assertNotRegex in 3.5
        assertNotRegex = unittest.TestCase.assertNotRegexpMatches


def download_file(url, binary=True):
    from urllib.parse import urlsplit
    from urllib import request, error

    filename = os.path.basename(urlsplit(url)[2])
    data_dir = get_writable_path(os.path.join(os.path.dirname(__file__), 'data'))
    path = os.path.join(data_dir, filename)

    if os.path.exists(path):
        return path
    try:
        data = request.urlopen(url, timeout=15).read()
        with open(path, 'wb' if binary else 'w') as f:
            f.write(data)
        return path
    except error.URLError:
        msg = "could not download test file '{}'".format(url)
        warnings.warn(msg, RuntimeWarning)
        raise unittest.SkipTest(msg)


def find_free_port():
    sock = socket.socket(socket.AF_INET, socket.SOCK_STREAM)
    sock.setsockopt(socket.SOL_SOCKET, socket.SO_REUSEADDR, 1)
    sock.bind(('localhost', 0))
    sockname = sock.getsockname()
    sock.close()
    return sockname[1]

# Errors that we can get in c10d initialization for which we should retry tests for.
ADDRESS_IN_USE = "Address already in use"
CONNECT_TIMEOUT = "connect() timed out."

def retry_on_connect_failures(func=None, connect_errors=(ADDRESS_IN_USE)):
    """Reruns a test if the test returns a RuntimeError and the exception
    matches exactly with one of the strings in connect_errors."""
    # This if block is executed when using this function as a decorator with arguments.
    if func is None:
        return partial(retry_on_connect_failures, connect_errors=connect_errors)

    @wraps(func)
    def wrapper(*args, **kwargs):
        tries_remaining = 10
        while True:
            try:
                return func(*args, **kwargs)
            except RuntimeError as error:
                if str(error) in connect_errors:
                    tries_remaining -= 1
                    if tries_remaining == 0:
                        raise
                    time.sleep(random.random())
                    continue
                raise
    return wrapper


# Decorator to retry upon certain Exceptions.
def retry(ExceptionToCheck, tries=3, delay=3, skip_after_retries=False):
    def deco_retry(f):
        @wraps(f)
        def f_retry(*args, **kwargs):
            mtries, mdelay = tries, delay
            while mtries > 1:
                try:
                    return f(*args, **kwargs)
                except ExceptionToCheck as e:
                    msg = "%s, Retrying in %d seconds..." % (str(e), mdelay)
                    print(msg)
                    time.sleep(mdelay)
                    mtries -= 1
            try:
                return f(*args, **kwargs)
            except ExceptionToCheck as e:
                raise unittest.SkipTest(f"Skipping after {tries} consecutive {str(e)}") from e if skip_after_retries else e
        return f_retry  # true decorator
    return deco_retry


# Methods for matrix generation
# Used in test_autograd.py and test_torch.py
def prod_single_zero(dim_size):
    result = torch.randn(dim_size, dim_size)
    result[0, 1] = 0
    return result


def random_square_matrix_of_rank(l, rank, dtype=torch.double, device='cpu'):
    assert rank <= l
    A = torch.randn(l, l, dtype=dtype, device=device)
    u, s, v = A.svd()
    for i in range(l):
        if i >= rank:
            s[i] = 0
        elif s[i] == 0:
            s[i] = 1
    return u.mm(torch.diag(s)).mm(v.transpose(0, 1))


def random_symmetric_matrix(l, *batches, **kwargs):
    dtype = kwargs.get('dtype', torch.double)
    device = kwargs.get('device', 'cpu')
    A = torch.randn(*(batches + (l, l)), dtype=dtype, device=device)
    A = (A + A.transpose(-2, -1)).div_(2)
    return A


def random_symmetric_psd_matrix(l, *batches, **kwargs):
    dtype = kwargs.get('dtype', torch.double)
    device = kwargs.get('device', 'cpu')
    A = torch.randn(*(batches + (l, l)), dtype=dtype, device=device)
    return torch.matmul(A, A.transpose(-2, -1))


def random_symmetric_pd_matrix(matrix_size, *batch_dims, **kwargs):
    dtype = kwargs.get('dtype', torch.double)
    device = kwargs.get('device', 'cpu')
    A = torch.randn(*(batch_dims + (matrix_size, matrix_size)),
                    dtype=dtype, device=device)
    return torch.matmul(A, A.transpose(-2, -1)) \
        + torch.eye(matrix_size, dtype=dtype, device=device) * 1e-5


def make_nonzero_det(A, sign=None, min_singular_value=0.1):
    u, s, v = A.svd()
    s.clamp_(min=min_singular_value)
    A = torch.matmul(u, torch.matmul(torch.diag_embed(s), v.transpose(-2, -1)))
    det = A.det()
    if sign is not None:
        if A.dim() == 2:
            det = det.item()
            if (det < 0) ^ (sign < 0):
                A[0, :].neg_()
        else:
            cond = ((det < 0) ^ (sign < 0)).nonzero()
            if cond.size(0) > 0:
                for i in range(cond.size(0)):
                    A[list(cond[i])][0, :].neg_()
    return A


def random_fullrank_matrix_distinct_singular_value(matrix_size, *batch_dims,
                                                   **kwargs):
    dtype = kwargs.get('dtype', torch.double)
    device = kwargs.get('device', 'cpu')
    silent = kwargs.get("silent", False)
    if silent and not torch._C.has_lapack:
        return torch.ones(matrix_size, matrix_size, dtype=dtype, device=device)

    A = torch.randn(batch_dims + (matrix_size, matrix_size), dtype=dtype, device=device)
    u, _, v = A.svd()
    s = torch.arange(1., matrix_size + 1, dtype=dtype, device=device).mul_(1.0 / (matrix_size + 1)).diag()
    return u.matmul(s.expand(batch_dims + (matrix_size, matrix_size)).matmul(v.transpose(-2, -1)))


def random_matrix(rows, columns, *batch_dims, **kwargs):
    """Return rectangular matrix or batches of rectangular matrices.

    Parameters:
      dtype - the data type
      device - the device kind
      singular - when True, the output will be singular
    """
    dtype = kwargs.get('dtype', torch.double)
    device = kwargs.get('device', 'cpu')
    silent = kwargs.get("silent", False)
    singular = kwargs.get("singular", False)
    if silent and not torch._C.has_lapack:
        return torch.ones(rows, columns, dtype=dtype, device=device)

    A = torch.randn(batch_dims + (rows, columns), dtype=dtype, device=device)
    u, _, v = A.svd(some=False)
    s = torch.zeros(rows, columns, dtype=dtype, device=device)
    k = min(rows, columns)
    for i in range(k):
        s[i, i] = float(i + 1) / (k + 1)
    if singular:
        # make matrix singular
        s[k - 1, k - 1] = 0
        if k > 2:
            # increase the order of singularity so that the pivoting
            # in LU factorization will be non-trivial
            s[0, 0] = 0
    return u.matmul(s.expand(batch_dims + (rows, columns)).matmul(v.transpose(-2, -1)))


def random_lowrank_matrix(rank, rows, columns, *batch_dims, **kwargs):
    """Return rectangular matrix or batches of rectangular matrices with
    given rank.
    """
    B = random_matrix(rows, rank, *batch_dims, **kwargs)
    C = random_matrix(rank, columns, *batch_dims, **kwargs)
    return B.matmul(C)


def random_sparse_matrix(rows, columns, density=0.01, **kwargs):
    """Return rectangular random sparse matrix within given density.

    The density of the result approaches to given density as the size
    of the matrix is increased and a relatively small value of density
    is specified but higher than min(rows, columns)/(rows * columns)
    for non-singular matrices.
    """
    dtype = kwargs.get('dtype', torch.double)
    device = kwargs.get('device', 'cpu')
    singular = kwargs.get("singular", False)

    k = min(rows, columns)
    nonzero_elements = max(min(rows, columns), int(rows * columns * density))

    row_indices = [i % rows for i in range(nonzero_elements)]
    column_indices = [i % columns for i in range(nonzero_elements)]
    random.shuffle(column_indices)
    indices = [row_indices, column_indices]
    values = torch.randn(nonzero_elements, dtype=dtype, device=device)
    # ensure that the diagonal dominates
    values *= torch.tensor([-float(i - j)**2 for i, j in zip(*indices)], dtype=dtype, device=device).exp()
    A = torch.sparse_coo_tensor(indices, values, (rows, columns), device=device)
    return A.coalesce()


def random_sparse_pd_matrix(matrix_size, density=0.01, **kwargs):
    """Return random sparse positive-definite matrix with given density.

    The eigenvalues of the matrix are defined as::
      arange(1, matrix_size+1)/matrix_size

    Algorithm:
      A = diag(arange(1, matrix_size+1)/matrix_size)
      while <A density is smaller than required>:
          <choose random i, j in range(matrix_size), theta in [0, 2*pi]>
          R = <rotation matrix (i,j,theta)>
          A = R^T A R
    """
    import math
    torch = kwargs.get('torch', globals()['torch'])
    dtype = kwargs.get('dtype', torch.double)
    device = kwargs.get('device', 'cpu')
    data = dict([((i, i), float(i + 1) / matrix_size)
                 for i in range(matrix_size)])


    def multiply(data, N, i, j, cs, sn, left=True):
        for k in range(N):
            if left:
                ik, jk = (k, i), (k, j)
            else:
                ik, jk = (i, k), (j, k)
            aik, ajk = data.get(ik, 0), data.get(jk, 0)
            aik, ajk = cs * aik + sn * ajk, -sn * aik + cs * ajk
            if aik:
                data[ik] = aik
            else:
                data.pop(ik, None)
            if ajk:
                data[jk] = ajk
            else:
                data.pop(jk, None)

    target_nnz = density * matrix_size * matrix_size
    while len(data) < target_nnz:
        i = random.randint(0, matrix_size - 1)
        j = random.randint(0, matrix_size - 1)
        if i != j:
            theta = random.uniform(0, 2 * math.pi)
            cs = math.cos(theta)
            sn = math.sin(theta)
            multiply(data, matrix_size, i, j, cs, sn, left=True)
            multiply(data, matrix_size, i, j, cs, sn, left=False)
    icoords, jcoords, values = [], [], []
    for (i, j), v in sorted(data.items()):
        icoords.append(i)
        jcoords.append(j)
        values.append(v)
    indices = [icoords, jcoords]
    return torch.sparse_coo_tensor(indices, values, (matrix_size, matrix_size), dtype=dtype, device=device)


def do_test_dtypes(self, dtypes, layout, device):
    for dtype in dtypes:
        if dtype != torch.float16:
            out = torch.zeros((2, 3), dtype=dtype, layout=layout, device=device)
            self.assertIs(dtype, out.dtype)
            self.assertIs(layout, out.layout)
            self.assertEqual(device, out.device)


def do_test_empty_full(self, dtypes, layout, device):
    shape = torch.Size([2, 3])

    def check_value(tensor, dtype, layout, device, value, requires_grad):
        self.assertEqual(shape, tensor.shape)
        self.assertIs(dtype, tensor.dtype)
        self.assertIs(layout, tensor.layout)
        self.assertEqual(tensor.requires_grad, requires_grad)
        if tensor.is_cuda and device is not None:
            self.assertEqual(device, tensor.device)
        if value is not None:
            fill = tensor.new(shape).fill_(value)
            self.assertEqual(tensor, fill)

    def get_int64_dtype(dtype):
        module = '.'.join(str(dtype).split('.')[1:-1])
        if not module:
            return torch.int64
        return operator.attrgetter(module)(torch).int64

    default_dtype = torch.get_default_dtype()
    check_value(torch.empty(shape), default_dtype, torch.strided, -1, None, False)
    check_value(torch.full(shape, -5), default_dtype, torch.strided, -1, None, False)
    for dtype in dtypes:
        for rg in {dtype.is_floating_point, False}:
            int64_dtype = get_int64_dtype(dtype)
            v = torch.empty(shape, dtype=dtype, device=device, layout=layout, requires_grad=rg)
            check_value(v, dtype, layout, device, None, rg)
            out = v.new()
            check_value(torch.empty(shape, out=out, device=device, layout=layout, requires_grad=rg),
                        dtype, layout, device, None, rg)
            check_value(v.new_empty(shape), dtype, layout, device, None, False)
            check_value(v.new_empty(shape, dtype=int64_dtype, device=device, requires_grad=False),
                        int64_dtype, layout, device, None, False)
            check_value(torch.empty_like(v), dtype, layout, device, None, False)
            check_value(torch.empty_like(v, dtype=int64_dtype, layout=layout, device=device, requires_grad=False),
                        int64_dtype, layout, device, None, False)

            if dtype is not torch.float16 and layout != torch.sparse_coo:
                fv = 3
                v = torch.full(shape, fv, dtype=dtype, layout=layout, device=device, requires_grad=rg)
                check_value(v, dtype, layout, device, fv, rg)
                check_value(v.new_full(shape, fv + 1), dtype, layout, device, fv + 1, False)
                out = v.new()
                check_value(torch.full(shape, fv + 2, out=out, device=device, layout=layout, requires_grad=rg),
                            dtype, layout, device, fv + 2, rg)
                check_value(v.new_full(shape, fv + 3, dtype=int64_dtype, device=device, requires_grad=False),
                            int64_dtype, layout, device, fv + 3, False)
                check_value(torch.full_like(v, fv + 4), dtype, layout, device, fv + 4, False)
                check_value(torch.full_like(v, fv + 5,
                                            dtype=int64_dtype, layout=layout, device=device, requires_grad=False),
                            int64_dtype, layout, device, fv + 5, False)




THESE_TAKE_WAY_TOO_LONG = {
    'test_Conv3d_groups',
    'test_conv_double_backward',
    'test_conv_double_backward_groups',
    'test_Conv3d_dilated',
    'test_Conv3d_stride_padding',
    'test_Conv3d_dilated_strided',
    'test_Conv3d',
    'test_Conv2d_dilated',
    'test_ConvTranspose3d_dilated',
    'test_ConvTranspose2d_dilated',
    'test_snli',
    'test_Conv2d',
    'test_Conv2d_padding',
    'test_ConvTranspose2d_no_bias',
    'test_ConvTranspose2d',
    'test_ConvTranspose3d',
    'test_Conv2d_no_bias',
    'test_matmul_4d_4d',
    'test_multinomial_invalid_probs',
}


running_script_path = None


def set_running_script_path():
    global running_script_path
    try:
        running_file = os.path.abspath(os.path.realpath(sys.argv[0]))
        if running_file.endswith('.py'):  # skip if the running file is not a script
            running_script_path = running_file
    except Exception:
        pass


def check_test_defined_in_running_script(test_case):
    if running_script_path is None:
        return
    test_case_class_file = os.path.abspath(os.path.realpath(inspect.getfile(test_case.__class__)))
    assert test_case_class_file == running_script_path, "Class of loaded TestCase \"{}\" " \
        "is not defined in the running script \"{}\", but in \"{}\". Did you " \
        "accidentally import a unittest.TestCase from another file?".format(
            test_case.id(), running_script_path, test_case_class_file)


def load_tests(loader, tests, pattern):
    set_running_script_path()
    test_suite = unittest.TestSuite()
    for test_group in tests:
        for test in test_group:
            check_test_defined_in_running_script(test)
            test_suite.addTest(test)
    return test_suite


class BytesIOContext(io.BytesIO):
    def __enter__(self):
        return self

    def __exit__(self, *args):
        pass

def _assertGradAndGradgradChecks(test_case, apply_fn, inputs):
    # call assert function rather than returning a bool since it's nicer
    # if we get whether this failed on the gradcheck or the gradgradcheck.
    test_case.assertTrue(gradcheck(apply_fn, inputs))
    test_case.assertTrue(gradgradcheck(apply_fn, inputs))


# Using @precisionOverride specific to your test is the recommended way
# of doing this. These are just some values that worked for test_nn.
dtype2prec_DONTUSE = {torch.float: 1e-5,
                      torch.double: 1e-5,
                      torch.half: 1e-2,
                      torch.bfloat16: 1e-1}<|MERGE_RESOLUTION|>--- conflicted
+++ resolved
@@ -35,7 +35,7 @@
 import errno
 
 from torch.testing._internal import expecttest
-from torch.testing import _compare_tensors_internal, is_integral
+from torch.testing import _compare_tensors_internal
 
 import torch
 import torch.cuda
@@ -689,20 +689,10 @@
             "Test is disabled because an issue exists disabling it: {}".format(disabled_test_from_issues[test_name]) +
             " To enable set the environment variable PYTORCH_RUN_DISABLED_TESTS=1")
 
-# Helper that returns the maximum value a dtype can represent
-def _get_width(dtype):
-    if dtype is torch.complex128:
-        return torch.finfo(torch.float64).bits
-    elif dtype is torch.complex64:
-        return torch.finfo(torch.float32).bits
-    elif dtype is torch.bool:
-        return 1
-    elif is_integral(dtype):
-        return torch.iinfo(dtype).bits
-    return torch.finfo(dtype).bits
-
-# Returns a dtype suitable for comparing tensors a and b.
-# NOTE: Dtypes for Comparing Tensors in the Test Framework
+
+# Data structures and a function for returning the appropriate dtype to
+# compare two tensors in.
+# NOTE: dtypes for Comparing Tensors in the Test Framework
 # When two tensors are compared they may be of different dtypes.
 # In PyTorch, the typical type promotion rules are biased towards float
 # types, so tensors with dtypes float16 and int64 produce tensors of
@@ -713,83 +703,89 @@
 # For example, torch.tensor((50000), dtype=torch.long) would be "equal" to
 # torch.tensor(49984., dtype=torch.float16), regardless of the rtol and atol.
 # These cases are admittedly, unlikely, but the test framework is not intended
-# to reflect only "likely" scenarios.
-# To preserve numerical accuracy, instead of following PyTorch's type
-# promotion rules this function follows NumPy's, which are intended to preserve
-# numerics. It special-cases bfloat16 since NumPy doesn't support bfloat16.
+# to reflect only likely or common scenarios.
+# In an attempt to better preserve numerical accuracy, the following
+# returns a comparison dtype that - when possible - preserves the numerical
+# values in each tensor. For example, when float16 and bfloat16 values
+# are compared the comparison_dtype is float32, since float32 can
+# represent all float16 and bfloat16 values.
+# It is not always possible, however, to preserve all possible values
+# in each tensor type. In these cases the "maximally preserving" dtype is
+# returned. For example, there is no PyTorch dtype that can preserve
+# all possible int64 and float32 values, but float64 at least preserves all
+# float32 values and more int64 values than comparing in float32 would.
+
 # TODO: if we take a NumPy dependency then this function can be greatly
 # simplified.
+# TODO: we may want to implement this casting as a casting rule
+
+# Short-hand for dtypes map
+b = torch.bool
+ui8 = torch.uint8
+i8 = torch.int8
+i16 = torch.int16
+i32 = torch.int32
+i64 = torch.int64
+f16 = torch.float16
+bf16 = torch.bfloat16
+f32 = torch.float32
+f64 = torch.float64
+c64 = torch.complex64
+c128 = torch.complex128
+
+_dtype_to_num = {
+    b    : 0,
+    ui8  : 1,
+    i8   : 2,
+    i16  : 3,
+    i32  : 4,
+    i64  : 5,
+    f16  : 6,
+    bf16 : 7,
+    f32  : 8,
+    f64  : 9,
+    c64  : 10,
+    c128 : 11
+}
+
+#    b     ui8   i8    i16   i32   i64   f16   bf16  f32   f64   c64   c128
+_preserving_comparison_dtypes_map = [
+    [b,    ui8,  i8,   i16,  i32,  i64,  f16,  bf16, f32,  f64,  c64,  c128],  # b     # noqa: E241
+    [ui8,  ui8,  i16,  i16,  i32,  i64,  f16,  bf16, f32,  f64,  c64,  c128],  # ui8   # noqa: E241
+    [i8,   i16,  i8,   i16,  i32,  i64,  f16,  bf16, f32,  f64,  c64,  c128],  # i8    # noqa: E241
+    [i16,  i16,  i16,  i16,  i32,  i64,  f32,  f32,  f32,  f64,  c64,  c128],  # i16   # noqa: E241
+    [i32,  i32,  i32,  i32,  i32,  i64,  f64,  f64,  f64,  f64,  c128, c128],  # i32   # noqa: E241
+    [i64,  i64,  i64,  i64,  i64,  i64,  f64,  f64,  f64,  f64,  c128, c128],  # i64   # noqa: E241
+    [f16,  f16,  f16,  f32,  f64,  f64,  f16,  f32,  f32,  f64,  c64,  c128],  # f16   # noqa: E241
+    [bf16, bf16, bf16, f32,  f64,  f64,  f32,  bf16, f32,  f64,  c64,  c128],  # bf16  # noqa: E241
+    [f32,  f32,  f32,  f32,  f64,  f64,  f32,  f32,  f32,  f64,  c64,  c128],  # f32   # noqa: E241
+    [f64,  f64,  f64,  f64,  f64,  f64,  f64,  f64,  f64,  f64,  c128, c128],  # f64   # noqa: E241
+    [c64,  c64,  c64,  c64,  c128, c128, c64,  c64,  c64,  c128, c64,  c128],  # c64   # noqa: E241
+    [c128, c128, c128, c128, c128, c128, c128, c128, c128, c128, c128, c128]   # c128  # noqa: E241
+]
+
+# Acquires the "preserving" comparison dtype
+# (see Note: dtypes for Comparing Tensors in the Test Framework)
+# NOTE: Remaps bfloat16 to float32 since neither the CPU or CUDA device types
+#  support needed bfloat16 comparison methods.
+# NOTE: Remaps float16 to float32 on CPU since the CPU device type doesn't
+#   support needed float16 comparison methods.
+# TODO: Update this once bfloat16 and float16 are better supported.
 def get_comparison_dtype(a, b):
-    class _TypeMeta:
-        __slots__ = ['rank', 'kind', 'width']
-
-        def __init__(self, rank, kind, width):
-            self.rank = rank
-            self.kind = kind
-            self.width = width
-
-    # Maps torch dtypes to their rank, kind and width
-    type_meta = {
-        torch.complex128 : _TypeMeta(11, 'complex', 64),
-        torch.complex64  : _TypeMeta(10, 'complex', 32),
-        torch.float64    : _TypeMeta(9, 'float', 64),
-        torch.float32    : _TypeMeta(8, 'float', 32),
-        torch.bfloat16   : _TypeMeta(7, 'float', 16),
-        torch.float16    : _TypeMeta(6, 'float', 16),
-        torch.int64      : _TypeMeta(5, 'int', 64),
-        torch.int32      : _TypeMeta(4, 'int', 32),
-        torch.int16      : _TypeMeta(3, 'int', 16),
-        torch.int8       : _TypeMeta(2, 'int', 8),
-        torch.uint8      : _TypeMeta(1, 'uint', 8),
-        torch.bool       : _TypeMeta(0, 'uint', 1),
-    }
-
-    # Acquires common meta and acquires widest width
-    a_meta = type_meta[a.dtype]
-    b_meta = type_meta[b.dtype]
-    high_meta = a_meta if a_meta.rank >= b_meta.rank else b_meta
-    low_meta = b_meta if high_meta is a_meta else a_meta
-
-    # Short-circuits for boolean comparisons
-    if high_meta.rank == 0:
-        return torch.bool
-
-    # Acquires width
-    width = max(high_meta.width, low_meta.width)
-
-    # Adjusts width
-    # Doubles int width when upcasting
-    if ((high_meta.kind == 'float' or high_meta.kind == 'complex') and
-       low_meta.kind == 'int'):
-        width = min(64, max(low_meta.width * 2, high_meta.width))
-
-    # Doubles uint width when upcasting
-    if high_meta.kind != 'uint' and low_meta.kind == 'uint':
-        width = min(64, max(low_meta.width * 2, high_meta.width))
-
-    # Accounts for complex types being represented as double width
-    if high_meta.kind == 'complex':
-        width *= 2
-
-    # Accounts for bfloat16 x float16
-    if high_meta.rank == 7 and low_meta.rank == 6:
-        width = 32
-
-    # Acquires common dtype
-    common_dtype = getattr(torch, high_meta.kind + str(width))
+    compare_dtype = _preserving_comparison_dtypes_map[_dtype_to_num[a.dtype]][_dtype_to_num[b.dtype]]
 
     # TODO: update this when isclose is implemented for CPU/CUDA bfloat16
-    if common_dtype is torch.bfloat16:
-        common_dtype = torch.float32
+    if compare_dtype is torch.bfloat16:
+        compare_dtype = torch.float32
 
     # non-CUDA (CPU, for example) float16 -> float32
     # TODO: update this when isclose is implemented for CPU float16
-    if (common_dtype is torch.float16 and
+    if (compare_dtype is torch.float16 and
         (a.device != b.device or a.device.type != 'cuda' or
             b.device.type != 'cuda')):
-        common_dtype = torch.float32
-
-    return common_dtype
+        compare_dtype = torch.float32
+
+    return compare_dtype
 
 class TestCase(expecttest.TestCase):
     # NOTE: "precision" lets classes and generated tests set minimum
@@ -948,7 +944,6 @@
         torch.complex128 : (1e-7, 1e-7),
     }
 
-<<<<<<< HEAD
     # Checks if two dense tensors are equal(-ish), returning (True, None)
     # when they are and (False, debug_msg) when they are not, where the
     # debug_msg is a string containing information about why the tensors
@@ -1003,48 +998,16 @@
 
         return _compare_tensors_internal(a, b, rtol=rtol, atol=atol, equal_nan=equal_nan)
 
-    # Compares x and y
-    # TODO: make message kwarg-only
-    # TODO: default exact_dtype to True
-    def assertEqual(self, x, y, message=None, *, atol=None, rtol=None, equal_nan=True,
-                    exact_dtype=None, exact_device=False):
-=======
-    # todo: implement numpy-like issubdtype
-    def is_integral(self, dtype):
-        # Skip complex/quantized types
-        dtypes = [x for x in get_all_dtypes() if x not in get_all_complex_dtypes()]
-        return dtype in dtypes and not dtype.is_floating_point
-
-    # accepts tensors, dtypes, or np.ndarrays
-    def get_default_tolerance(self, a, b=None):
-        if b is None:
-            dtype = torch.float
-            if isinstance(a, torch.Tensor):
-                dtype = a.dtype
-            elif isinstance(a, torch.dtype):
-                dtype = a
-            elif TEST_NUMPY and isinstance(a, numpy.ndarray):
-                # Some tests call assertEqual with numpy Unicode.
-                if numpy.issubdtype(a.dtype, numpy.dtype('U')):
-                    dtype = torch.float
-                else:
-                    dtype = torch.from_numpy(a).dtype
-            if self.is_integral(dtype):
-                return (0, 0)
-            dtype = str(dtype).split('.')[-1]
-            return self.dtype_precisions.get(dtype, (self.precision, self.precision))
-
-        a_tol = self.get_default_tolerance(a)
-        b_tol = self.get_default_tolerance(b)
-        return (max(a_tol[0], b_tol[0]), max(a_tol[1], b_tol[1]))
 
     def assertEqualIgnoreType(self, *args, **kwargs):
         # If you are seeing this function used, that means test is written wrongly
         # and deserves detailed investigation
         return self.assertEqual(*args, exact_dtype=False, **kwargs)
 
-    def assertEqual(self, x, y, message='', *, atol=None, rtol=None, allow_inf=False, exact_dtype=True):
->>>>>>> f3e620ee
+    # Compares x and y
+    # TODO: make message kwarg-only
+    def assertEqual(self, x, y, message=None, *, atol=None, rtol=None, equal_nan=True,
+                    exact_dtype=True, exact_device=False):
         # we allow setting an absolute tolerance as a positional arg for BC with legacy testing behavior.
         if isinstance(message, Number):
             self.assertIsNone(atol, "don't combine positional prec and atol")
