--- conflicted
+++ resolved
@@ -23,18 +23,6 @@
 namespace rpc {
 
 namespace {
-
-// Wrap Python function to guard deref
-struct PythonFunction {
-  explicit PythonFunction(py::function func) : func_(std::move(func)) {}
-
-  ~PythonFunction() {
-    pybind11::gil_scoped_acquire ag;
-    func_ = py::none();
-  }
-
-  py::function func_;
-};
 
 constexpr std::chrono::milliseconds kDeleteAllUsersTimeout(100000);
 constexpr float kSecToMsConversion = 1000;
@@ -353,79 +341,6 @@
           // not releasing GIL to avoid context switch
           .def("__str__", &PyRRef::str);
 
-<<<<<<< HEAD
-  // future.wait() should not be called after shutdown(), e.g.,
-  // pythonRpcHandler is cleaned up in shutdown(), after
-  // shutdown(), python objects returned from rpc python call can not be
-  // resolved.
-  shared_ptr_class_<FutureIValue>(module, "Future")
-      .def(
-          "wait",
-          [&](FutureIValue& fut) {
-            auto& pythonRpcHandler = PythonRpcHandler::getInstance();
-            const auto& value = fut.wait();
-            pybind11::gil_scoped_acquire ag;
-            auto obj = torch::jit::toPyObject(value);
-            pythonRpcHandler.handleException(obj);
-            return obj;
-          },
-          py::call_guard<py::gil_scoped_release>(),
-          R"(
-Wait on future to complete and return the object it completed with.
-If the future completes with an error, an exception is thrown.
-          )")
-      .def(
-          "_then",
-          [&](FutureIValue& fut, py::function cb) {
-            // We need this an additional layer of wrapper here to guard the
-            // destruction of the py::function object. Because, the
-            // FutureIValue owns a reference to the py::function in its
-            // callback vector, but FutureIValue does not acquire GIL on
-            // destruction and it does not need to do so either. FutureIValue
-            // only acquires GIL if the IValue holds a py::object. However,
-            // nothing prevents applications to insert py::function as callbacks
-            // non-py::object FutureIValue. For example, the application can
-            // call a TorchScript function using rpc_async, and then append
-            // py::function as a callback. Hence, we use PythonFunction wrapper
-            // here to explicitly acquire GIL and decouple value destruction and
-            // callback destruction.
-            PythonFunction pf(std::move(cb));
-            return fut.then<IValue>([pf](const FutureIValue& fut) -> IValue {
-              if (fut.hasError()) {
-                throw std::runtime_error(c10::str(
-                    "Parent Future reported error: ",
-                    (*fut.error()).what()));
-              } else {
-                try {
-                  pybind11::gil_scoped_acquire ag;
-                  py::object ret =
-                      pf.func_(torch::jit::toPyObject(fut.constValue()));
-                  return jit::toIValue(std::move(ret), PyObjectType::get());
-                } catch (py::error_already_set& e) {
-                  auto err = std::runtime_error(c10::str(
-                      "Got the following error when running the callback: ",
-                      e.what()));
-                  {
-                    pybind11::gil_scoped_acquire ag;
-                    // Release ownership on py::objects and also restore Python
-                    // Error Indicator.
-                    e.restore();
-                    // Clear the Python Error Indicator as we has recorded the
-                    // exception in the response message.
-                    PyErr_Clear();
-                  }
-
-                  throw err;
-                } catch (...) {
-                  throw std::runtime_error("Unknown error when running callback");
-                }
-              }
-            });
-          },
-          py::call_guard<py::gil_scoped_release>());
-
-=======
->>>>>>> c14b24dc
   shared_ptr_class_<ProcessGroupRpcBackendOptions>(
       module,
       "ProcessGroupRpcBackendOptions",
