--- conflicted
+++ resolved
@@ -4185,13 +4185,9 @@
         test_case.assertEqualTypeString(self_variable, self_variable.grad)
         test_case.assertEqual(self_variable.size(), self_variable.grad.size())
 
-<<<<<<< HEAD
-separate_complex_tests = ['log', 'log10', 'log1p', 'log2', 'reciprocal', 'tan']
-=======
 # this list corresponds to ops which have separate tests defined for complex dtypes in
 # common_methods_invocations.py
-separate_complex_tests = ['log', 'log10', 'log1p', 'log2', 'reciprocal']
->>>>>>> f5087129
+separate_complex_tests = ['log', 'log10', 'log1p', 'log2', 'reciprocal', 'tan']
 
 # white list for complex
 complex_list = ['t', 'view', 'reshape', 'reshape_as', 'view_as', 'zero_', 'clone',
