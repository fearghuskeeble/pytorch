--- conflicted
+++ resolved
@@ -4196,11 +4196,8 @@
 complex_list = ['t', 'view', 'reshape', 'reshape_as', 'view_as', 'zero_', 'clone',
                 'tril', 'triu', 'fill_', 'eq_', 'ne_', 'permute', 'squeeze', 'unsqueeze',
                 'chunk', 'split', 'split_with_sizes', 'resize', 'resize_as', 'sin', 'cos',
-<<<<<<< HEAD
-                '__rmul__', '__rdiv__', 'sum']
-=======
-                '__rmul__', '__rdiv__', 'transpose', 'round'] + separate_complex_tests
->>>>>>> c0bc1827
+                '__rmul__', '__rdiv__', 'sum', 'transpose', 'round'] + separate_complex_tests
+
 
 def add_test(
         name,
