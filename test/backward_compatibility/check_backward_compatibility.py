from __future__ import absolute_import, division, print_function, unicode_literals

import argparse
import datetime
import re
import sys
import torch
from torch._C import parse_schema


# The date specifies how long the whitelist exclusion should apply to.
#
#   - If we NEVER give BC guarantee for an operator, you can put the
#     date arbitrarily far in the future.
#   - Otherwise, pick a date that is far enough in the future that you
#     believe you can land your diff before then.
#
# Whitelist entries can be removed after the date listed on them passes.
white_list = [
    ('c10_experimental', datetime.date(2222, 1, 1)),
    # We export some functions and classes for test_jit.py directly from libtorch.so,
    # it's not important to have BC for them
    ('_TorchScriptTesting.*', datetime.date(9999, 1, 1)),
    ('aten::append*', datetime.date(2020, 4, 15)),
    ('aten::real*', datetime.date(2020, 4, 15)),
    ('aten::imag*', datetime.date(2020, 4, 15)),
    ('aten::quantize_per_tensor', datetime.date(2020, 4, 15)),
    ('aten::index_put', datetime.date(2020, 4, 10)),
    ('aten::index', datetime.date(2020, 4, 10)),
    ('aten::_index_put_impl', datetime.date(2020, 4, 10)),
    ('aten::index_put_', datetime.date(2020, 4, 10)),
    ('aten::quantize_per_tensor', datetime.date(2020, 4, 15)),
    ('aten::requires_grad_', datetime.date(2020, 4, 30)),
    ('aten::sizes', datetime.date(2020, 4, 30)),
    ('aten::strides', datetime.date(2020, 4, 30)),
    ('aten::backward', datetime.date(2020, 4, 30)),
    ('quantized::conv_prepack', datetime.date(2020, 6, 1)),
    ('quantized::conv3d_prepack', datetime.date(2020, 6, 1)),
    ('quantized::conv3d_unpack', datetime.date(2020, 6, 1)),
    ('quantized::conv3d', datetime.date(2020, 6, 1)),
    ('quantized::conv2d_relu', datetime.date(2020, 6, 1)),
    ('quantized::conv2d', datetime.date(2020, 6, 1)),
    ('_quantized::conv2d_relu', datetime.date(2020, 6, 1)),
    ('_quantized::conv2d', datetime.date(2020, 6, 1)),
    ('quantized::conv2d_prepack', datetime.date(2020, 6, 1)),
    ('quantized::conv3d_relu', datetime.date(2020, 6, 1)),
    ('aten::quantized_lstm', datetime.date(2020, 6, 1)),
    ('aten::quantized_gru', datetime.date(2020, 6, 1)),
<<<<<<< HEAD
    ('quantized::linear_unpack_fp16', datetime.date(2020, 6, 1)),
    ('quantized::linear_unpack', datetime.date(2020, 6, 1)),
    ('quantized::linear_prepack_fp16', datetime.date(2020, 6, 1)),
    ('quantized::linear_prepack', datetime.date(2020, 6, 1)),
    ('quantized::linear_dynamic_fp16', datetime.date(2020, 6, 1)),
    ('quantized::linear_relu_dynamic', datetime.date(2020, 6, 1)),
    ('quantized::linear_dynamic', datetime.date(2020, 6, 1)),
    ('quantized::linear_relu', datetime.date(2020, 6, 1)),
    ('quantized::linear', datetime.date(2020, 6, 1)),
=======
    ('_aten::*', datetime.date(2020, 6, 1)),
    ('_prim::*', datetime.date(2020, 6, 1)),
>>>>>>> 7aaa0ea7
]


# The nightly will fail to parse newly added syntax to schema declarations
# Add new schemas that will fail the nightly here
dont_parse_list = [
]


def white_listed(schema, white_list):
    for item in white_list:
        if item[1] < datetime.date.today():
            continue
        regexp = re.compile(item[0])
        if regexp.search(schema.name):
            return True
    return False


def dont_parse(schema_line):
    for item in dont_parse_list:
        if item[1] < datetime.date.today():
            continue
        regexp = re.compile(item[0])
        if regexp.search(schema_line):
            return True
    if "torch.classes" in schema_line:
        # TODO Fix type __torch__.torch.classes.xxx
        return True
    return False


def check_bc(new_schema_dict):
    existing_schemas = torch._C._jit_get_all_schemas()
    is_bc = True
    broken_ops = []
    for existing_schema in existing_schemas:
        if white_listed(existing_schema, white_list):
            print("Black list, skipping schema: ", str(existing_schema))
            continue
        print("processing existing schema: ", str(existing_schema))
        new_schemas = new_schema_dict.get(existing_schema.name, [])
        found = False
        for new_schema in new_schemas:
            if new_schema.is_backward_compatible_with(existing_schema):
                found = True
                break
        if not found:
            print('Can NOT find backward compatible schemas after changes '
                  'for schema {} from the following candidates:\n[\n{}\n]'
                  .format(
                      str(existing_schema),
                      "\n\t".join(str(s) for s in new_schemas)))
            # TODO Print out more details about why candidates don't match.
            broken_ops.append(str(existing_schema))
            is_bc = False
    if is_bc:
        print('Found backward compatible schemas for all existing schemas')
    else:
        print('The PR is introducing backward incompatible changes to the '
              'operator library. Please contact PyTorch team to confirm '
              'whether this change is wanted or not. \n\nBroken ops: '
              '[\n\t{}\n]'.format("\n\t".join(broken_ops)))
    return is_bc


if __name__ == '__main__':
    parser = argparse.ArgumentParser(description='Process some integers.')
    parser.add_argument(
        '--new-schemas',
        help='filename to load new schemas',
        type=str,
        default='schemas.txt')
    args = parser.parse_args()
    new_schema_dict = dict()
    with open(args.new_schemas, 'r') as f:
        while True:
            line = f.readline()
            if not line:
                break
            if dont_parse(line.strip()):
                print("Not parsing schema line: ", line.strip())
                continue
            s = parse_schema(line.strip())
            slist = new_schema_dict.get(s.name, [])
            slist.append(s)
            new_schema_dict[s.name] = slist

    if not check_bc(new_schema_dict):
        sys.exit(1)<|MERGE_RESOLUTION|>--- conflicted
+++ resolved
@@ -46,7 +46,6 @@
     ('quantized::conv3d_relu', datetime.date(2020, 6, 1)),
     ('aten::quantized_lstm', datetime.date(2020, 6, 1)),
     ('aten::quantized_gru', datetime.date(2020, 6, 1)),
-<<<<<<< HEAD
     ('quantized::linear_unpack_fp16', datetime.date(2020, 6, 1)),
     ('quantized::linear_unpack', datetime.date(2020, 6, 1)),
     ('quantized::linear_prepack_fp16', datetime.date(2020, 6, 1)),
@@ -56,10 +55,8 @@
     ('quantized::linear_dynamic', datetime.date(2020, 6, 1)),
     ('quantized::linear_relu', datetime.date(2020, 6, 1)),
     ('quantized::linear', datetime.date(2020, 6, 1)),
-=======
     ('_aten::*', datetime.date(2020, 6, 1)),
     ('_prim::*', datetime.date(2020, 6, 1)),
->>>>>>> 7aaa0ea7
 ]
 
 
