import io
import os
import sys
import torch
from typing import Optional

# Make the helper files in test/ importable
pytorch_test_dir = os.path.dirname(os.path.dirname(os.path.realpath(__file__)))
sys.path.append(pytorch_test_dir)
from torch.testing._internal.jit_utils import JitTestCase
from torch.testing._internal.common_utils import skipIfRocm
from torch.testing import FileCheck

if __name__ == "__main__":
    raise RuntimeError(
        "This test file is not meant to be run directly, use:\n\n"
        "\tpython test/test_jit.py TESTNAME\n\n"
        "instead."
    )

class TestTorchbind(JitTestCase):
    @skipIfRocm
    def test_torchbind(self):
        def test_equality(f, cmp_key):
            obj1 = f()
            obj2 = torch.jit.script(f)()
            return (cmp_key(obj1), cmp_key(obj2))

        def f():
            val = torch.classes._TorchScriptTesting._Foo(5, 3)
            val.increment(1)
            return val
        test_equality(f, lambda x: x)

        with self.assertRaisesRegex(RuntimeError, "Expected a value of type 'int'"):
            val = torch.classes._TorchScriptTesting._Foo(5, 3)
            val.increment('foo')

        def f():
            ss = torch.classes._TorchScriptTesting._StackString(["asdf", "bruh"])
            return ss.pop()
        test_equality(f, lambda x: x)

        def f():
            ss1 = torch.classes._TorchScriptTesting._StackString(["asdf", "bruh"])
            ss2 = torch.classes._TorchScriptTesting._StackString(["111", "222"])
            ss1.push(ss2.pop())
            return ss1.pop() + ss2.pop()
        test_equality(f, lambda x: x)

    @skipIfRocm
    def test_torchbind_take_as_arg(self):
        global StackString  # see [local resolution in python]
        StackString = torch.classes._TorchScriptTesting._StackString

        def foo(stackstring):
            # type: (StackString)
            stackstring.push("lel")
            return stackstring

        script_input = torch.classes._TorchScriptTesting._StackString([])
        scripted = torch.jit.script(foo)
        script_output = scripted(script_input)
        self.assertEqual(script_output.pop(), "lel")

    @skipIfRocm
    def test_torchbind_return_instance(self):
        def foo():
            ss = torch.classes._TorchScriptTesting._StackString(["hi", "mom"])
            return ss

        scripted = torch.jit.script(foo)
        # Ensure we are creating the object and calling __init__
        # rather than calling the __init__wrapper nonsense
        fc = FileCheck().check('prim::CreateObject()')\
                        .check('prim::CallMethod[name="__init__"]')
        fc.run(str(scripted.graph))
        out = scripted()
        self.assertEqual(out.pop(), "mom")
        self.assertEqual(out.pop(), "hi")

    @skipIfRocm
    def test_torchbind_return_instance_from_method(self):
        def foo():
            ss = torch.classes._TorchScriptTesting._StackString(["hi", "mom"])
            clone = ss.clone()
            ss.pop()
            return ss, clone

        scripted = torch.jit.script(foo)
        out = scripted()
        self.assertEqual(out[0].pop(), "hi")
        self.assertEqual(out[1].pop(), "mom")
        self.assertEqual(out[1].pop(), "hi")

    @skipIfRocm
    def test_torchbind_take_instance_as_method_arg(self):
        def foo():
            ss = torch.classes._TorchScriptTesting._StackString(["mom"])
            ss2 = torch.classes._TorchScriptTesting._StackString(["hi"])
            ss.merge(ss2)
            return ss

        scripted = torch.jit.script(foo)
        out = scripted()
        self.assertEqual(out.pop(), "hi")
        self.assertEqual(out.pop(), "mom")

    @skipIfRocm
    def test_torchbind_return_tuple(self):
        def f():
            val = torch.classes._TorchScriptTesting._StackString(["3", "5"])
            return val.return_a_tuple()

        scripted = torch.jit.script(f)
        tup = scripted()
        self.assertEqual(tup, (1337.0, 123))

    @skipIfRocm
    def test_torchbind_save_load(self):
        def foo():
            ss = torch.classes._TorchScriptTesting._StackString(["mom"])
            ss2 = torch.classes._TorchScriptTesting._StackString(["hi"])
            ss.merge(ss2)
            return ss

        scripted = torch.jit.script(foo)
        self.getExportImportCopy(scripted)

    @skipIfRocm
    def test_torchbind_lambda_method(self):
        def foo():
            ss = torch.classes._TorchScriptTesting._StackString(["mom"])
            return ss.top()

        scripted = torch.jit.script(foo)
        self.assertEqual(scripted(), "mom")

    @skipIfRocm
    def test_torchbind_class_attribute(self):
        class FooBar1234(torch.nn.Module):
            def __init__(self):
                super(FooBar1234, self).__init__()
                self.f = torch.classes._TorchScriptTesting._StackString(["3", "4"])

            def forward(self):
                return self.f.top()

        inst = FooBar1234()
        scripted = torch.jit.script(inst)
        eic = self.getExportImportCopy(scripted)
        assert eic() == "deserialized"
        for expected in ["deserialized", "was", "i"]:
            assert eic.f.pop() == expected

    @skipIfRocm
    def test_torchbind_getstate(self):
        class FooBar4321(torch.nn.Module):
            def __init__(self):
                super(FooBar4321, self).__init__()
                self.f = torch.classes._TorchScriptTesting._PickleTester([3, 4])

            def forward(self):
                return self.f.top()

        inst = FooBar4321()
        scripted = torch.jit.script(inst)
        eic = self.getExportImportCopy(scripted)
        # NB: we expect the values {7, 3, 3, 1} as __getstate__ is defined to
        # return {1, 3, 3, 7}. I tried to make this actually depend on the
        # values at instantiation in the test with some transformation, but
        # because it seems we serialize/deserialize multiple times, that
        # transformation isn't as you would it expect it to be.
        assert eic() == 7
        for expected in [7, 3, 3, 1]:
            assert eic.f.pop() == expected

    @skipIfRocm
    def test_torchbind_tracing(self):
        class TryTracing(torch.nn.Module):
            def __init__(self):
                super(TryTracing, self).__init__()
                self.f = torch.classes._TorchScriptTesting._PickleTester([3, 4])

            def forward(self):
                return torch.ops._TorchScriptTesting.take_an_instance(self.f)

        traced = torch.jit.trace(TryTracing(), ())
        self.assertEqual(torch.zeros(4, 4), traced())

    @skipIfRocm
    def test_torchbind_tracing_nested(self):
        class TryTracingNest(torch.nn.Module):
            def __init__(self):
                super(TryTracingNest, self).__init__()
                self.f = torch.classes._TorchScriptTesting._PickleTester([3, 4])

        class TryTracing123(torch.nn.Module):
            def __init__(self):
                super(TryTracing123, self).__init__()
                self.nest = TryTracingNest()

            def forward(self):
                return torch.ops._TorchScriptTesting.take_an_instance(self.nest.f)

        traced = torch.jit.trace(TryTracing123(), ())
        self.assertEqual(torch.zeros(4, 4), traced())

    @skipIfRocm
    def test_torchbind_pickle_serialization(self):
        nt = torch.classes._TorchScriptTesting._PickleTester([3, 4])
        b = io.BytesIO()
        torch.save(nt, b)
        b.seek(0)
        nt_loaded = torch.load(b)
        for exp in [7, 3, 3, 1]:
            self.assertEqual(nt_loaded.pop(), exp)

    @skipIfRocm
<<<<<<< HEAD
    def test_torchbind_optional_explicit_attr(self):
        class TorchBindOptionalExplicitAttr(torch.nn.Module):
            foo : Optional[torch.classes._TorchScriptTesting._StackString]

            def __init__(self):
                super().__init__()
                self.foo = torch.classes._TorchScriptTesting._StackString(["test"])

            def forward(self) -> str:
                foo_obj = self.foo
                if foo_obj is not None:
                    return foo_obj.pop()
                else:
                    return '<None>'

        mod = TorchBindOptionalExplicitAttr()
        scripted = torch.jit.script(mod)

    @skipIfRocm
    def test_torchbind_lambda_method(self):
        def foo():
            ss = torch.classes._TorchScriptTesting._StackString(["mom"])
            return ss.top()

        scripted = torch.jit.script(foo)
        self.assertEqual(scripted(), "mom")

    @skipIfRocm
    def test_torchbind_class_attribute(self):
        class FooBar1234(torch.nn.Module):
            def __init__(self):
                super(FooBar1234, self).__init__()
                self.f = torch.classes._TorchScriptTesting._StackString(["3", "4"])

            def forward(self):
                return self.f.top()

        inst = FooBar1234()
        scripted = torch.jit.script(inst)
        eic = self.getExportImportCopy(scripted)
        assert eic() == "deserialized"
        for expected in ["deserialized", "was", "i"]:
            assert eic.f.pop() == expected

    @skipIfRocm
    def test_torchbind_getstate(self):
        class FooBar4321(torch.nn.Module):
            def __init__(self):
                super(FooBar4321, self).__init__()
                self.f = torch.classes._TorchScriptTesting._PickleTester([3, 4])

            def forward(self):
                return self.f.top()

        inst = FooBar4321()
        scripted = torch.jit.script(inst)
        eic = self.getExportImportCopy(scripted)
        # NB: we expect the values {7, 3, 3, 1} as __getstate__ is defined to
        # return {1, 3, 3, 7}. I tried to make this actually depend on the
        # values at instantiation in the test with some transformation, but
        # because it seems we serialize/deserialize multiple times, that
        # transformation isn't as you would it expect it to be.
        assert eic() == 7
        for expected in [7, 3, 3, 1]:
            assert eic.f.pop() == expected

    @skipIfRocm
    def test_torchbind_tracing(self):
        class TryTracing(torch.nn.Module):
            def __init__(self):
                super(TryTracing, self).__init__()
                self.f = torch.classes._TorchScriptTesting._PickleTester([3, 4])

            def forward(self):
                return torch.ops._TorchScriptTesting.take_an_instance(self.f)

        traced = torch.jit.trace(TryTracing(), ())
        self.assertEqual(torch.zeros(4, 4), traced())

    @skipIfRocm
    def test_torchbind_tracing_nested(self):
        class TryTracingNest(torch.nn.Module):
            def __init__(self):
                super(TryTracingNest, self).__init__()
                self.f = torch.classes._TorchScriptTesting._PickleTester([3, 4])

        class TryTracing123(torch.nn.Module):
            def __init__(self):
                super(TryTracing123, self).__init__()
                self.nest = TryTracingNest()

            def forward(self):
                return torch.ops._TorchScriptTesting.take_an_instance(self.nest.f)

        traced = torch.jit.trace(TryTracing123(), ())
        self.assertEqual(torch.zeros(4, 4), traced())

    @skipIfRocm
    def test_torchbind_pickle_serialization(self):
        nt = torch.classes._TorchScriptTesting._PickleTester([3, 4])
        b = io.BytesIO()
        torch.save(nt, b)
        b.seek(0)
        nt_loaded = torch.load(b)
        for exp in [7, 3, 3, 1]:
            self.assertEqual(nt_loaded.pop(), exp)

    @skipIfRocm
=======
>>>>>>> d2a6e26b
    def test_torchbind_instantiate_missing_class(self):
        with self.assertRaisesRegex(RuntimeError, 'Tried to instantiate class \'foo.IDontExist\', but it does not exist!'):
            torch.classes.foo.IDontExist(3, 4, 5)

    @skipIfRocm
    def test_torchbind_optional_explicit_attr(self):
        class TorchBindOptionalExplicitAttr(torch.nn.Module):
            foo : Optional[torch.classes._TorchScriptTesting._StackString]

            def __init__(self):
                super().__init__()
                self.foo = torch.classes._TorchScriptTesting._StackString(["test"])

            def forward(self) -> str:
                foo_obj = self.foo
                if foo_obj is not None:
                    return foo_obj.pop()
                else:
                    return '<None>'

        mod = TorchBindOptionalExplicitAttr()
<<<<<<< HEAD
        scripted = torch.jit.script(mod)

    def test_torchbind_no_init(self):
        with self.assertRaisesRegex(RuntimeError, 'torch::init'):
            x = torch.classes._TorchScriptTesting._NoInit()
=======
        scripted = torch.jit.script(mod)
>>>>>>> d2a6e26b
<|MERGE_RESOLUTION|>--- conflicted
+++ resolved
@@ -217,7 +217,11 @@
             self.assertEqual(nt_loaded.pop(), exp)
 
     @skipIfRocm
-<<<<<<< HEAD
+    def test_torchbind_instantiate_missing_class(self):
+        with self.assertRaisesRegex(RuntimeError, 'Tried to instantiate class \'foo.IDontExist\', but it does not exist!'):
+            torch.classes.foo.IDontExist(3, 4, 5)
+
+    @skipIfRocm
     def test_torchbind_optional_explicit_attr(self):
         class TorchBindOptionalExplicitAttr(torch.nn.Module):
             foo : Optional[torch.classes._TorchScriptTesting._StackString]
@@ -236,125 +240,6 @@
         mod = TorchBindOptionalExplicitAttr()
         scripted = torch.jit.script(mod)
 
-    @skipIfRocm
-    def test_torchbind_lambda_method(self):
-        def foo():
-            ss = torch.classes._TorchScriptTesting._StackString(["mom"])
-            return ss.top()
-
-        scripted = torch.jit.script(foo)
-        self.assertEqual(scripted(), "mom")
-
-    @skipIfRocm
-    def test_torchbind_class_attribute(self):
-        class FooBar1234(torch.nn.Module):
-            def __init__(self):
-                super(FooBar1234, self).__init__()
-                self.f = torch.classes._TorchScriptTesting._StackString(["3", "4"])
-
-            def forward(self):
-                return self.f.top()
-
-        inst = FooBar1234()
-        scripted = torch.jit.script(inst)
-        eic = self.getExportImportCopy(scripted)
-        assert eic() == "deserialized"
-        for expected in ["deserialized", "was", "i"]:
-            assert eic.f.pop() == expected
-
-    @skipIfRocm
-    def test_torchbind_getstate(self):
-        class FooBar4321(torch.nn.Module):
-            def __init__(self):
-                super(FooBar4321, self).__init__()
-                self.f = torch.classes._TorchScriptTesting._PickleTester([3, 4])
-
-            def forward(self):
-                return self.f.top()
-
-        inst = FooBar4321()
-        scripted = torch.jit.script(inst)
-        eic = self.getExportImportCopy(scripted)
-        # NB: we expect the values {7, 3, 3, 1} as __getstate__ is defined to
-        # return {1, 3, 3, 7}. I tried to make this actually depend on the
-        # values at instantiation in the test with some transformation, but
-        # because it seems we serialize/deserialize multiple times, that
-        # transformation isn't as you would it expect it to be.
-        assert eic() == 7
-        for expected in [7, 3, 3, 1]:
-            assert eic.f.pop() == expected
-
-    @skipIfRocm
-    def test_torchbind_tracing(self):
-        class TryTracing(torch.nn.Module):
-            def __init__(self):
-                super(TryTracing, self).__init__()
-                self.f = torch.classes._TorchScriptTesting._PickleTester([3, 4])
-
-            def forward(self):
-                return torch.ops._TorchScriptTesting.take_an_instance(self.f)
-
-        traced = torch.jit.trace(TryTracing(), ())
-        self.assertEqual(torch.zeros(4, 4), traced())
-
-    @skipIfRocm
-    def test_torchbind_tracing_nested(self):
-        class TryTracingNest(torch.nn.Module):
-            def __init__(self):
-                super(TryTracingNest, self).__init__()
-                self.f = torch.classes._TorchScriptTesting._PickleTester([3, 4])
-
-        class TryTracing123(torch.nn.Module):
-            def __init__(self):
-                super(TryTracing123, self).__init__()
-                self.nest = TryTracingNest()
-
-            def forward(self):
-                return torch.ops._TorchScriptTesting.take_an_instance(self.nest.f)
-
-        traced = torch.jit.trace(TryTracing123(), ())
-        self.assertEqual(torch.zeros(4, 4), traced())
-
-    @skipIfRocm
-    def test_torchbind_pickle_serialization(self):
-        nt = torch.classes._TorchScriptTesting._PickleTester([3, 4])
-        b = io.BytesIO()
-        torch.save(nt, b)
-        b.seek(0)
-        nt_loaded = torch.load(b)
-        for exp in [7, 3, 3, 1]:
-            self.assertEqual(nt_loaded.pop(), exp)
-
-    @skipIfRocm
-=======
->>>>>>> d2a6e26b
-    def test_torchbind_instantiate_missing_class(self):
-        with self.assertRaisesRegex(RuntimeError, 'Tried to instantiate class \'foo.IDontExist\', but it does not exist!'):
-            torch.classes.foo.IDontExist(3, 4, 5)
-
-    @skipIfRocm
-    def test_torchbind_optional_explicit_attr(self):
-        class TorchBindOptionalExplicitAttr(torch.nn.Module):
-            foo : Optional[torch.classes._TorchScriptTesting._StackString]
-
-            def __init__(self):
-                super().__init__()
-                self.foo = torch.classes._TorchScriptTesting._StackString(["test"])
-
-            def forward(self) -> str:
-                foo_obj = self.foo
-                if foo_obj is not None:
-                    return foo_obj.pop()
-                else:
-                    return '<None>'
-
-        mod = TorchBindOptionalExplicitAttr()
-<<<<<<< HEAD
-        scripted = torch.jit.script(mod)
-
     def test_torchbind_no_init(self):
         with self.assertRaisesRegex(RuntimeError, 'torch::init'):
-            x = torch.classes._TorchScriptTesting._NoInit()
-=======
-        scripted = torch.jit.script(mod)
->>>>>>> d2a6e26b
+            x = torch.classes._TorchScriptTesting._NoInit()