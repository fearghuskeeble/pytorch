from __future__ import division
from builtins import round

import itertools
import numpy as np
import unittest

import torch
import torch.jit
import torch.nn.functional as F
from torch.nn.modules.utils import _single, _pair

from hypothesis import settings, HealthCheck
from hypothesis import assume, given, note
from hypothesis import strategies as st
import torch.testing._internal.hypothesis_utils as hu
hu.assert_deadline_disabled()

from torch.testing._internal.common_utils import TestCase
from torch.testing._internal.common_quantization import skipIfNoFBGEMM
from torch.testing._internal.common_quantized import _quantize, _dequantize, _calculate_dynamic_qparams, \
    override_quantized_engine, supported_qengines, override_qengines

np_dtype = {
    torch.quint8 : np.uint8,
    torch.qint8 : np.int8,
    torch.qint32 : np.int32
}

# Make sure we won't have overflows from vpmaddubsw instruction used in FBGEMM.
# On the current Intel x86 architecture, we need to utilize vpmaddubsw instruction
# for the 8-bit int multiplication. This instruction vertically multiplies each
# unsigned 8-bit integer from a with the corresponding signed 8-bit integer from
# b, producing intermediate signed 16-bit integers. This function modifies the
# weights to eliminate the overflow on the signed 16-bit integers.
def avoid_vpmaddubsw_overflow_linear(
    batch_size, input_channels, output_channels, X, X_min, X_max, W, W_min, W_max
):
    for i, j in np.ndindex((batch_size, output_channels)):
        for k in range(0, input_channels // 2 * 2, 2):
            x0 = X[i, k] - X_min
            x1 = X[i, k + 1] - X_min
            w0 = W[j, k] - 128 - W_min
            w1 = W[j, k + 1] - 128 - W_min
            if x0 * w0 + x1 * w1 < -(1 << 15):
                w1_adjusted = (-(1 << 15) - float(x0) * w0) / x1
                W[j, k + 1] = int(w1_adjusted) + 128 + W_min
            elif x0 * w0 + x1 * w1 > (1 << 15) - 1:
                w1_adjusted = ((1 << 15) - 1 - float(x0) * w0) / x1
                W[j, k + 1] = int(w1_adjusted) + 128 + W_min

    # Go through the same loop again to double check we don't have any overflow
    for i, j in np.ndindex((batch_size, output_channels)):
        for k in range(0, input_channels // 2 * 2, 2):
            x0 = X[i, k] - X_min
            x1 = X[i, k + 1] - X_min
            w0 = W[j, k] - 128 - W_min
            w1 = W[j, k + 1] - 128 - W_min
            assert -(1 << 15) <= x0 * w0 + x1 * w1 < (1 << 15)


# Reference quantized Linear operator
def qlinear_ref(X_q, X_scale, X_zp, W_q, W_scale, W_zp, b_q, Y_scale, Y_zp):
    X_q = np.reshape(X_q, (-1, X_q.shape[X_q.ndim - 1]))
    row_offsets_ref = X_q.sum(axis=1).astype(np.int32).reshape((-1, 1))
    col_offsets_ref = W_q.sum(axis=1).astype(np.int32).reshape((1, -1))
    assert X_q.ndim == 2
    batch_size, input_channels = X_q.shape
    Prod_XqWq_ref = (
        np.matmul(X_q.astype(np.int32), W_q.astype(np.int32).T)
        - W_zp * row_offsets_ref
        - X_zp * col_offsets_ref
        + input_channels * X_zp * W_zp
    )
    if b_q is not None:
        Prod_XqWq_ref += b_q
    Y_q_ref = _quantize(Prod_XqWq_ref, Y_scale / (X_scale * W_scale), Y_zp)
    return Y_q_ref

"""Computes the output shape given pooling parameters."""
def pool_output_shape(input_size, kernel_size, padding, stride,
                      dilation, ceiling_mode=False):
    if stride is None:
        stride = kernel_size
    output_size = (
        (input_size + 2 * padding - dilation * (kernel_size - 1) - 1
         + (stride - 1 if ceiling_mode else 0)) // stride + 1)
    if (padding > 0 and
            ((output_size - 1) * stride >= input_size + padding)):
        output_size += 1
    return output_size

"""Common logic for hardswish testing, called from fbgemm and qnnpack testers"""
def _test_hardswish(self, X, Y_scale, Y_zero_point, engine):
    if engine not in torch.backends.quantized.supported_engines:
        return
    with override_quantized_engine(engine):
        X, (X_scale, X_zero_point, torch_type) = X
        X = torch.from_numpy(X)
        qX = torch.quantize_per_tensor(X, scale=X_scale, zero_point=X_zero_point,
                                       dtype=torch_type)
        dqX = qX.dequantize()

        dqY_hat = F.hardswish(dqX)
        qY_hat = torch.quantize_per_tensor(dqY_hat, scale=Y_scale,
                                           zero_point=Y_zero_point,
                                           dtype=torch_type)

        qY = torch.nn.quantized.functional.hardswish(
            qX, scale=Y_scale, zero_point=Y_zero_point)
        self.assertEqual(
            qY, qY_hat,
            message="Hardswish failed: {} vs {}".format(qY, qY_hat))

"""Common logic for hardswish testing, called from fbgemm and qnnpack testers"""
def _test_hardsigmoid(self, X, engine):
    if engine not in torch.backends.quantized.supported_engines:
        return
    with override_quantized_engine(engine):
        X, (scale, zero_point, torch_type) = X

        X = torch.from_numpy(X)

        qX = torch.quantize_per_tensor(X, scale=scale,
                                       zero_point=zero_point,
                                       dtype=torch_type)
        dqX = qX.dequantize()


        # Quantize the reference to account for max error.
        # Note that the output scale has +1, because we use scale of 1.0/2^BITS
        # in the implementations.
        f_min, f_max = 0.0, 1.0
        q_min, q_max = torch.iinfo(torch_type).min, torch.iinfo(torch_type).max
        output_scale = (f_max - f_min) / (q_max - q_min + 1.0)
        output_zero_point = 0 if torch_type == torch.qint32 else q_min
        dqY_hat = F.hardsigmoid(dqX)
        qY_hat = torch.quantize_per_tensor(dqY_hat, scale=output_scale,
                                           zero_point=output_zero_point,
                                           dtype=torch_type)

        qY = torch.nn.quantized.functional.hardsigmoid(qX)
        self.assertEqual(qY, qY_hat,
                         message="Hardsigmoid failed: {} vs. {}".format(qY, qY_hat))

"""
Util for creating a random tensor and quantization params when Hypothesis
is undesirable.
"""
def _get_random_tensor_and_q_params(shapes, rand_scale, torch_type):
    X = (torch.rand(*shapes, dtype=torch.float) - 0.5) * rand_scale
    # Calculate reasonable quantization params
    min_val = torch.min(X)
    max_val = torch.max(X)
    if torch_type == torch.qint32:
        X_zero_point = int(torch.randint(-1 * (2 ** 31), 2 ** 31 - 1, (1,)))
        num_bins = 2 ** 32
        X_scale = float(max_val - min_val) / num_bins
    elif torch_type == torch.qint8:
        X_zero_point = int(torch.randint(-128, 127, (1,)))
        num_bins = 2 ** 8
        X_scale = float(max_val - min_val) / num_bins
    else:  # torch.quint8
        X_zero_point = 127
        num_bins = 2 ** 8
        X_scale = float(max_val - min_val) / num_bins
    if X_scale == 0:
        X_scale = 1e-10
    return X, X_scale, X_zero_point


class TestQuantizedOps(TestCase):

    """Tests the correctness of the quantized::relu op."""
    @given(X=hu.tensor(shapes=hu.array_shapes(1, 5, 1, 5),
                       qparams=hu.qparams()))
    def test_qrelu(self, X):
        X, (scale, zero_point, torch_type) = X

        Y = X.copy()
        Y[Y < 0] = 0
        qY = torch.quantize_per_tensor(torch.from_numpy(Y), scale=scale,
                                       zero_point=zero_point, dtype=torch_type)
        X = torch.from_numpy(X)
        qX = torch.quantize_per_tensor(X, scale=scale, zero_point=zero_point,
                                       dtype=torch_type)

        ops_under_test = {
            'native': torch.relu,
            'nn.functional': torch.nn.functional.relu,
        }

        for name, op in ops_under_test.items():
            qY_hat = op(qX)
            self.assertEqual(qY, qY_hat, message="{} relu failed".format(name))

        ops_under_test_inplace = {
            'inplace native': torch.relu_,
            'inplace nn.functional': torch.nn.functional.relu_,
        }

        for name, op_ in ops_under_test_inplace.items():
            qY_hat = qX.clone()
            op_(qY_hat)
            self.assertEqual(qY, qY_hat, message="{} relu failed".format(name))

    """Tests the correctness of the quantized::relu op."""
    @given(X=hu.tensor(shapes=hu.array_shapes(1, 5, 1, 5),
                       qparams=hu.qparams()))
    def test_qrelu6(self, X):
        X, (scale, zero_point, torch_type) = X

        Y = X.copy()
        Y[Y < 0] = 0
        Y[Y > 6.0] = 6.0
        qY = torch.quantize_per_tensor(torch.from_numpy(Y), scale=scale,
                                       zero_point=zero_point, dtype=torch_type)
        X = torch.from_numpy(X)
        qX = torch.quantize_per_tensor(X, scale=scale, zero_point=zero_point,
                                       dtype=torch_type)

        ops_under_test = {
            'ops.quantized': torch.ops.quantized.relu6,
            'module': torch.nn.quantized.ReLU6(),
        }

        for name, op in ops_under_test.items():
            for inplace in (True, False):
                if hasattr(op, 'inplace'):
                    op.inplace = inplace
                    qY_hat = op(qX)
                else:
                    qY_hat = op(qX, inplace=inplace)
                self.assertEqual(qY, qY_hat,
                                 message="{} relu failed".format(name))

    """Tests the correctness of the quantized::relu op."""
    @given(X=hu.tensor(shapes=hu.array_shapes(1, 5, 1, 5),
                       qparams=hu.qparams()),
           alpha=st.floats(0.0, 1.0, allow_nan=False, allow_infinity=False))
    def test_qrelu_leaky(self, X, alpha):
        X, (scale, zero_point, torch_type) = X

        X = torch.from_numpy(X)
        qX = torch.quantize_per_tensor(X, scale=scale, zero_point=zero_point,
                                       dtype=torch_type)
        dqX = qX.dequantize()

        # torch.nn.functional
        op = torch.nn.functional.leaky_relu
        dqY = op(dqX, negative_slope=alpha)
        qY = torch.quantize_per_tensor(dqY, scale=scale, zero_point=zero_point,
                                       dtype=torch_type)
        qY_hat = op(qX, negative_slope=alpha)
        self.assertEqual(qY.dequantize(), qY_hat.dequantize(),
                         message="F.leaky_relu failed ({} vs {})".format(qY, qY_hat))

    """Tests the correctness of the quantized::elu op."""
    @given(X=hu.tensor(shapes=hu.array_shapes(1, 5, 1, 5),
                       elements=hu.floats(-1e3, 1e3, allow_nan=False, allow_infinity=False),
                       qparams=hu.qparams()),
           alpha=st.floats(0.01, 10.0, allow_nan=False, allow_infinity=False))
    def test_qelu(self, X, alpha):
        X, (scale, zero_point, torch_type) = X

        X = torch.from_numpy(X)
        qX = torch.quantize_per_tensor(X, scale=scale, zero_point=zero_point,
                                       dtype=torch_type)
        op = torch.nn.quantized.functional.elu

        # calculate ELU(dqX) and quantize
        dqX = qX.dequantize()
        dqY_hat = dqX.clone()
        dqY_hat[dqX < 0] = alpha * (torch.exp(dqY_hat[dqX < 0]) - 1.)
        qY_hat = torch.quantize_per_tensor(dqY_hat, scale=scale, zero_point=zero_point,
                                           dtype=torch_type)

        # test regular
        qY = op(qX, alpha=alpha)
        self.assertEqual(qY, qY_hat,
                         message="F.elu failed ({} vs {})".format(qY, qY_hat))

        # test inplace
        qXcopy = qX.clone()
        op(qXcopy, alpha=alpha, inplace=True)
        self.assertEqual(qXcopy, qY_hat,
                         message="F.elu_ failed ({} vs {})".format(qXcopy, qY_hat))

        # test explicit scale and zp
        qYout = op(qX, alpha=alpha, scale=scale, zero_point=zero_point)
        self.assertEqual(qYout, qY_hat,
                         message="F.elu.out failed ({} vs {})".format(qY, qY_hat))

    """Tests the correctness of the quantized::qnnpack_sigmoid op."""
    @given(X=hu.tensor(shapes=hu.array_shapes(1, 5, 1, 5),
                       qparams=hu.qparams()))
    def test_qsigmoid(self, X):
        # Note: QNNPACK is tested separately in TestQNNPackOps
        X, (scale, zero_point, torch_type) = X

        X = torch.from_numpy(X)
        Y = torch.sigmoid(X)

        qX = torch.quantize_per_tensor(X, scale=scale,
                                       zero_point=zero_point,
                                       dtype=torch_type)

        # Quantize the reference to account for max error.
        # Note that the output scale has +1, because we use scale of 1.0/2^BITS
        # in the implementations.
        f_min, f_max = 0.0, 1.0
        q_min, q_max = torch.iinfo(torch_type).min, torch.iinfo(torch_type).max
        output_scale = (f_max - f_min) / (q_max - q_min + 1.0)
        output_zero_point = output_zero_point = 0 if torch_type == torch.qint32 else q_min
        qY = torch.quantize_per_tensor(Y, scale=output_scale,
                                       zero_point=output_zero_point,
                                       dtype=torch_type)
        qY_hat = torch.sigmoid(qX)
        self.assertEqual(qY, qY_hat,
                         message="Sigmoid failed: {} vs. {}".format(qY, qY_hat))

    """Tests the correctness of the quantized::qhardsigmoid op."""
    @skipIfNoFBGEMM
    @given(X=hu.tensor(shapes=hu.array_shapes(1, 5, 1, 5),
                       elements=hu.floats(-1e3, 1e3, allow_nan=False, allow_infinity=False),
                       qparams=hu.qparams()))
    def test_qhardsigmoid(self, X):
        _test_hardsigmoid(self, X, 'fbgemm')


    """Tests the correctness of the quantized::qlayer_norm op."""
    @skipIfNoFBGEMM
    def test_qlayer_norm(self):
        # hypothesis is flaky for this test, create test cases manually
        max_sides = (4, 5)
        side_lens = (1, 8, 11)
        torch_types = (torch.qint8, torch.quint8)
        y_scales = (0.1, 4.23)
        y_zero_points = (0, 1)
        combined = [max_sides, side_lens, torch_types, y_scales, y_zero_points]
        test_cases = itertools.product(*combined)

        with override_quantized_engine("fbgemm"):
            for test_case in test_cases:

                max_side, side_len, torch_type, Y_scale, Y_zero_point = test_case
                shapes = [side_len] * max_side

                # In the FP kernel, mean and variance are calculated in floating point.
                # In the quantized kernel, they are calculated in integer arithmetic.
                # Because of this, the numerics do not always match exactly which is
                # expected and acceptable. We do two things to whitelist this failure
                # in this test:
                # 1. do not use Hypothesis to generate the input tensor.  Hypothesis
                #    favors homogeneous inputs in its search strategies which isn't
                #    representative of the inputs we care about, and tends to maximize
                #    this particular numerics difference.
                # 2. whitelist a small % of off by Y_scale errors.  Even when the
                #    variance of the input is high, there can be off by one errors
                #    in the result if the input value happens to fall exactly on
                #    the bin boundary of the output scale.
                #
                # If we want the numerics to match we could switch to calculating
                # mean+var in floating point in the future, at the cost of speed.
                X, X_scale, X_zero_point = \
                    _get_random_tensor_and_q_params(shapes, 1.0, torch_type)

                qX = torch.quantize_per_tensor(X, scale=X_scale,
                                               zero_point=X_zero_point,
                                               dtype=torch_type)
                dqX = qX.dequantize()

                # Enforce non-homogeneous inputs
                enough_unique_vals_in_each_layer = sum(
                    1 if (
                        dqX[i].shape[0] < 5 or
                        float(torch.unique(dqX[i]).shape[0]) / dqX[i].shape[0] > 0.01
                    ) else 0
                    for i in range(dqX.shape[0])
                ) == dqX.shape[0]
                assume(enough_unique_vals_in_each_layer)

                # Initialize the weights non-randomly for reproducibility, to avoid
                # flaky tests
                weight = torch.ones(*qX.size()[1:], dtype=torch.float) * 0.5
                bias = torch.ones(*qX.size()[1:], dtype=torch.float) * 1
                epsilon = 1e-5

                qY = torch.ops.quantized.layer_norm(
                    qX, qX.size()[1:], weight=weight, bias=bias, eps=epsilon,
                    output_scale=Y_scale, output_zero_point=Y_zero_point)

                Y_hat = F.layer_norm(
                    dqX, dqX.size()[1:], weight=weight, bias=bias, eps=epsilon)
                qY_hat = torch.quantize_per_tensor(
                    Y_hat, scale=Y_scale, zero_point=Y_zero_point, dtype=torch_type)

                # Due to the numerics difference mentioned above between calculating
                # the variance in float vs int, the results can still be slightly
                # different.
                dqY = qY.dequantize()
                dqY_hat = qY_hat.dequantize()
                diff = dqY - dqY_hat

                # off-by-one errors are magnitude of Y_scale
                num_diff = torch.sum(diff > Y_scale * 1.0001)
                pct_diff = float(num_diff) / (diff.numel() + 1e-5)
                num_diff_off_by_one = torch.sum((diff > 0) * (diff <= Y_scale))
                pct_diff_off_by_one = float(num_diff_off_by_one) / (diff.numel() + 1e-5)

                self.assertTrue(pct_diff < 1e-6)
                self.assertTrue(pct_diff_off_by_one < 0.01)


    """Tests the correctness of the quantized::qnnpack_tanh op."""
    @given(X=hu.tensor(shapes=hu.array_shapes(1, 5, 1, 5),
                       qparams=hu.qparams()))
    def test_qtanh(self, X):
        # Note: QNNPACK is tested separately in TestQNNPackOps
        X, (scale, zero_point, torch_type) = X

        X = torch.from_numpy(X)
        Y = torch.tanh(X)

        qX = torch.quantize_per_tensor(X, scale=scale,
                                       zero_point=zero_point,
                                       dtype=torch_type)

        # Quantize the reference to account for max error.
        # Note that the output scale has +1, because we use scale of 2.0/2^BITS
        # in the implementations.
        f_min, f_max = -1.0, 1.0
        q_min, q_max = torch.iinfo(torch_type).min, torch.iinfo(torch_type).max
        output_scale = (f_max - f_min) / (q_max - q_min + 1.0)
        output_zero_point = int(round((q_max + q_min) / 2.0))
        qY = torch.quantize_per_tensor(Y, scale=output_scale,
                                       zero_point=output_zero_point,
                                       dtype=torch_type)
        qY_hat = torch.tanh(qX)
        self.assertEqual(qY, qY_hat,
                         message="TanH failed: {} vs. {}".format(qY, qY_hat))

    """Tests the correctness of the quantized::clamp op."""
    @given(X=hu.tensor(shapes=hu.array_shapes(1, 8, 1, 8),
                       elements=hu.floats(-1e6, 1e6, allow_nan=False),
                       qparams=hu.qparams()),
           min_val=hu.floats(-1e6, 1e6, allow_nan=False),
           max_val=hu.floats(-1e6, 1e6, allow_nan=False))
    def test_qclamp(self, X, min_val, max_val):
        X, (scale, zero_point, torch_type) = X

        assume(min_val <= max_val)
        Y = X.copy()
        Y[Y < min_val] = min_val
        Y[Y > max_val] = max_val
        qY = torch.quantize_per_tensor(torch.from_numpy(Y), scale=scale,
                                       zero_point=zero_point, dtype=torch_type)
        X = torch.from_numpy(X)
        qX = torch.quantize_per_tensor(X, scale=scale, zero_point=zero_point,
                                       dtype=torch_type)

        ops_under_test = {
            'ops.quantized': torch.ops.quantized.clamp,
        }

        for name, op in ops_under_test.items():
            qY_hat = op(qX, min_val, max_val)
            self.assertEqual(qY, qY_hat, message="{} qclamp failed".format(name))

    """Tests the correctness of the quantized::hardtanh op."""
    @given(X=hu.tensor(shapes=hu.array_shapes(1, 8, 1, 8),
                       elements=hu.floats(-1e6, 1e6, allow_nan=False, allow_infinity=False),
                       qparams=hu.qparams()),
           min_val=hu.floats(-1e6, 1e6, allow_nan=False, allow_infinity=False),
           max_val=hu.floats(-1e6, 1e6, allow_nan=False, allow_infinity=False))
    def test_hardtanh(self, X, min_val, max_val):
        if 'fbgemm' not in torch.backends.quantized.supported_engines:
            return
        with override_quantized_engine('fbgemm'):
            X, (scale, zero_point, torch_type) = X

            assume(min_val <= max_val)
            Y = X.copy()
            Y[Y < min_val] = min_val
            Y[Y > max_val] = max_val
            qY = torch.quantize_per_tensor(torch.from_numpy(Y), scale=scale,
                                           zero_point=zero_point, dtype=torch_type)
            X = torch.from_numpy(X)
            qX = torch.quantize_per_tensor(X, scale=scale, zero_point=zero_point,
                                           dtype=torch_type)

            ops_under_test = {
                'nn.quantized.functional.hardtanh':
                    torch.nn.quantized.functional.hardtanh,
            }

            for name, op in ops_under_test.items():
                qY_hat = op(qX, min_val, max_val)
                self.assertEqual(qY, qY_hat, message="{} hardtanh failed".format(name))

            ops_under_test_inplace = {
                'inplace nn.quantized.functional.hardtanh':
                    torch.nn.quantized.functional.hardtanh,
            }

            for name, op_ in ops_under_test_inplace.items():
                qY_hat = qX.clone()
                op_(qY_hat, min_val, max_val, inplace=True)
                self.assertEqual(qY, qY_hat, message="{} hardtanh failed".format(name))

    """Tests the correctness of the quantized::hardswish op."""
    @skipIfNoFBGEMM
    @given(X=hu.tensor(shapes=hu.array_shapes(1, 8, 1, 8),
                       elements=hu.floats(-1e6, 1e6, allow_nan=False, allow_infinity=False),
                       qparams=hu.qparams()),
           Y_scale=st.floats(1e-6, 1e6),
           Y_zero_point=st.integers(0, 10))
    def test_hardswish(self, X, Y_scale, Y_zero_point):
        _test_hardswish(self, X, Y_scale, Y_zero_point, 'fbgemm')

    """Tests the correctness of the scalar addition."""
    @unittest.skip("Failing on MacOS")
    @given(A=hu.tensor(shapes=hu.array_shapes(1, 4, 1, 5),
                       elements=hu.floats(-1e6, 1e6, allow_nan=False),
                       qparams=hu.qparams()),
           b=hu.floats(-1e6, 1e6, allow_nan=False, allow_infinity=False))
    def test_qadd_scalar_relu(self, A, b):
        import copy
        add_scalar = torch.ops.quantized.add_scalar
        add_scalar_relu = torch.ops.quantized.add_scalar_relu

        A, (scale, zero_point, dtype) = A
        A = A.astype(np.float32)
        qA = torch.quantize_per_tensor(torch.from_numpy(A), scale, zero_point, dtype)

        C = qA.dequantize() + round(b / scale) * scale
        C_relu = copy.deepcopy(C)
        C_relu[C_relu < 0] = 0

        C_hat = add_scalar(qA, b)
        C_ref = torch.quantize_per_tensor(C, C_hat.q_scale(), C_hat.q_zero_point(), dtype)
        C_relu_hat = add_scalar_relu(qA, b)
        C_relu_ref = torch.quantize_per_tensor(
            C_relu, C_relu_hat.q_scale(), C_relu_hat.q_zero_point(), dtype)

        self.assertEqual(C_ref.dequantize(), C_hat.dequantize(),
                         message="Scalar add results don't match:\
                         {} vs {}".format(C_ref.dequantize(), C_hat.dequantize()))
        self.assertEqual(C_relu_ref.dequantize(), C_relu_hat.dequantize(),
                         message="Scalar add relu results don't match:\
                         {} vs {}".format(C_relu_ref.dequantize(), C_relu_hat.dequantize()))

    """Tests the correctness of the add and add_relu op."""
    def test_qadd_relu_same_qparams(self):
        for dtype in [torch.quint8, torch.qint8, torch.qint32]:
            add_relu = torch.ops.quantized.add_relu
            add = torch.ops.quantized.add
            add_out = torch.ops.quantized.add_out
            add_relu_out = torch.ops.quantized.add_relu_out

            # NB: This is a strange size so that we exercise both the vectorized
            # implementation (64-element chunks at at time) as well as the scalar
            # implementation
            A = torch.arange(-128, 130, dtype=torch.float)
            B = torch.arange(-128, 130, dtype=torch.float)
            scale = 2.0
            zero_point = 127
            qA = torch.quantize_per_tensor(A, scale=scale, zero_point=zero_point,
                                           dtype=dtype)
            qB = torch.quantize_per_tensor(B, scale=scale, zero_point=zero_point,
                                           dtype=dtype)

            # Add ReLU ground truth
            C = (qA.dequantize() + qB.dequantize()).numpy()
            qC = _quantize(C, scale, zero_point, dtype=np_dtype[dtype])
            qC_hat = add(qA, qB, scale=scale, zero_point=zero_point)
            np.testing.assert_equal(qC, qC_hat.int_repr(),
                                    "Quantized addition failed.")
            qC_out_hat = torch._empty_affine_quantized(qC.shape,
                                                       scale=scale,
                                                       zero_point=zero_point,
                                                       dtype=dtype)
            add_out(qA, qB, out=qC_out_hat)
            self.assertEqual(qC_hat, qC_out_hat, message="Add.out failed")

            # Add + ReLU ground truth
            Crelu = C.copy()
            Crelu[C < 0] = 0
            qCrelu = _quantize(Crelu, scale, zero_point, dtype=np_dtype[dtype])
            qCrelu_hat = add_relu(qA, qB, scale=scale, zero_point=zero_point)
            np.testing.assert_equal(qCrelu, qCrelu_hat.int_repr(),
                                    "Quantized addition with ReLU failed.")
            qCrelu_out_hat = torch._empty_affine_quantized(qCrelu.shape,
                                                           scale=scale,
                                                           zero_point=zero_point,
                                                           dtype=dtype)
            add_relu_out(qA, qB, out=qCrelu_out_hat)
            self.assertEqual(qCrelu_hat, qCrelu_out_hat,
                             message="AddReLU.out failed")


    """Tests the correctness of the add and add_relu op."""
    def test_qadd_relu_different_qparams(self):
        for dtype in [torch.quint8, torch.qint8, torch.qint32]:
            add_relu = torch.ops.quantized.add_relu
            add = torch.ops.quantized.add
            add_out = torch.ops.quantized.add_out
            add_relu_out = torch.ops.quantized.add_relu_out

            # NB: This is a strange size so that we exercise both the vectorized
            # implementation (64-element chunks at at time) as well as the scalar
            # implementation
            A = torch.arange(-128, 130, dtype=torch.float)
            B = torch.arange(-128, 130, dtype=torch.float)
            scale_A = 3.0
            zero_point_A = 7
            scale_B = 5.0
            zero_point_B = 127

            scale_C = 0.5
            zero_point_C = 5

            qA = torch.quantize_per_tensor(A, scale=scale_A, zero_point=zero_point_A,
                                           dtype=dtype)
            qB = torch.quantize_per_tensor(B, scale=scale_B, zero_point=zero_point_B,
                                           dtype=dtype)

            # Add ground truth
            C = (qA.dequantize() + qB.dequantize()).numpy()
            qC = _quantize(C, scale_C, zero_point_C, dtype=np_dtype[dtype])
            qC_hat = add(qA, qB, scale=scale_C, zero_point=zero_point_C)
            np.testing.assert_equal(qC, qC_hat.int_repr(),
                                    "Quantized addition failed.")
            qC_out_hat = torch._empty_affine_quantized(qC.shape,
                                                       scale=scale_C,
                                                       zero_point=zero_point_C,
                                                       dtype=dtype)
            add_out(qA, qB, out=qC_out_hat)
            self.assertEqual(qC_hat, qC_out_hat, message="Add.out failed")

            # Add + ReLU ground truth
            Crelu = C.copy()
            Crelu[C < 0] = 0
            qCrelu = _quantize(Crelu, scale_C, zero_point_C, dtype=np_dtype[dtype])
            qCrelu_hat = add_relu(qA, qB, scale=scale_C, zero_point=zero_point_C)
            np.testing.assert_equal(qCrelu, qCrelu_hat.int_repr(),
                                    "Quantized addition with ReLU failed.")
            qCrelu_out_hat = torch._empty_affine_quantized(qCrelu.shape,
                                                           scale=scale_C,
                                                           zero_point=zero_point_C,
                                                           dtype=dtype)
            add_relu_out(qA, qB, out=qCrelu_out_hat)
            self.assertEqual(qCrelu_hat, qCrelu_out_hat,
                             message="AddReLU.out failed")

    """Tests the correctness of the mul and mul_relu op."""
    def test_qmul_relu_same_qparams(self):
        for dtype in [torch.quint8, torch.qint8, torch.qint32]:
            mul_relu = torch.ops.quantized.mul_relu
            mul = torch.ops.quantized.mul
            mul_out = torch.ops.quantized.mul_out
            mul_relu_out = torch.ops.quantized.mul_relu_out

            A = torch.arange(-100, 100, dtype=torch.float)
            B = torch.arange(-100, 100, dtype=torch.float)
            scale = 2.0
            zero_point = 127
            qA = torch.quantize_per_tensor(A, scale=scale, zero_point=zero_point,
                                           dtype=dtype)
            qB = torch.quantize_per_tensor(B, scale=scale, zero_point=zero_point,
                                           dtype=dtype)

            # mul ReLU ground truth
            C = (qA.dequantize() * qB.dequantize()).numpy()
            qC = _quantize(C, scale, zero_point, dtype=np_dtype[dtype])
            qC_hat = mul(qA, qB, scale=scale, zero_point=zero_point)
            np.testing.assert_equal(qC, qC_hat.int_repr(),
                                    "Quantized mulition failed.")
            qC_out_hat = torch._empty_affine_quantized(qC.shape,
                                                       scale=scale,
                                                       zero_point=zero_point,
                                                       dtype=dtype)
            mul_out(qA, qB, out=qC_out_hat)
            self.assertEqual(qC_hat, qC_out_hat, message="mul.out failed")

            # mul + ReLU ground truth
            Crelu = C.copy()
            Crelu[C < 0] = 0
            qCrelu = _quantize(Crelu, scale, zero_point, dtype=np_dtype[dtype])
            qCrelu_hat = mul_relu(qA, qB, scale=scale, zero_point=zero_point)
            np.testing.assert_equal(qCrelu, qCrelu_hat.int_repr(),
                                    "Quantized mulition with ReLU failed.")
            qCrelu_out_hat = torch._empty_affine_quantized(qCrelu.shape,
                                                           scale=scale,
                                                           zero_point=zero_point,
                                                           dtype=dtype)
            mul_relu_out(qA, qB, out=qCrelu_out_hat)
            self.assertEqual(qCrelu_hat, qCrelu_out_hat,
                             message="mulReLU.out failed")

            # Scalar multiplication
            for b in B:
                C_ref = qA.dequantize().numpy() * b.item()
                qC_hat = torch.ops.quantized.mul_scalar(qA, b.item())

                self.assertEqual(C_ref, qC_hat.dequantize())

            # Scalar multiplication + relu
            for b in B:
                C_ref = qA.dequantize().numpy() * b.item()
                C_ref[C_ref < 0] = 0
                qC_hat = torch.ops.quantized.mul_scalar_relu(qA, b.item())

                self.assertEqual(C_ref, qC_hat.dequantize())

    """Tests the correctness of the mul and mul_relu op."""
    def test_qmul_relu_different_qparams(self):
        for dtype in [torch.quint8, torch.qint8, torch.qint32]:
            mul_relu = torch.ops.quantized.mul_relu
            mul = torch.ops.quantized.mul
            mul_out = torch.ops.quantized.mul_out
            mul_relu_out = torch.ops.quantized.mul_relu_out

            A = torch.arange(-100, 100, dtype=torch.float)
            B = torch.arange(-100, 100, dtype=torch.float)
            scale_A = 3.0
            zero_point_A = 7
            scale_B = 5.0
            zero_point_B = 127

            scale_C = 0.5
            zero_point_C = 5

            qA = torch.quantize_per_tensor(A, scale=scale_A, zero_point=zero_point_A,
                                           dtype=dtype)
            qB = torch.quantize_per_tensor(B, scale=scale_B, zero_point=zero_point_B,
                                           dtype=dtype)

            # mul ground truth
            C = (qA.dequantize() * qB.dequantize()).numpy()
            qC = _quantize(C, scale_C, zero_point_C, dtype=np_dtype[dtype])
            qC_hat = mul(qA, qB, scale=scale_C, zero_point=zero_point_C)
            np.testing.assert_equal(qC, qC_hat.int_repr(),
                                    "Quantized multiplication failed.")
            qC_out_hat = torch._empty_affine_quantized(qC.shape,
                                                       scale=scale_C,
                                                       zero_point=zero_point_C,
                                                       dtype=dtype)
            mul_out(qA, qB, out=qC_out_hat)
            self.assertEqual(qC_hat, qC_out_hat, message="mul.out failed")

            # mul + ReLU ground truth
            Crelu = C.copy()
            Crelu[C < 0] = 0
            qCrelu = _quantize(Crelu, scale_C, zero_point_C, dtype=np_dtype[dtype])
            qCrelu_hat = mul_relu(qA, qB, scale=scale_C, zero_point=zero_point_C)
            np.testing.assert_equal(qCrelu, qCrelu_hat.int_repr(),
                                    "Quantized multiplication with ReLU failed.")
            qCrelu_out_hat = torch._empty_affine_quantized(qCrelu.shape,
                                                           scale=scale_C,
                                                           zero_point=zero_point_C,
                                                           dtype=dtype)
            mul_relu_out(qA, qB, out=qCrelu_out_hat)
            self.assertEqual(qCrelu_hat, qCrelu_out_hat,
                             message="mulReLU.out failed")

    """Tests the correctness of the mul and mul_relu op."""
    def test_qmul_broadcast(self):
        mul_relu = torch.ops.quantized.mul_relu
        mul = torch.ops.quantized.mul
        mul_out = torch.ops.quantized.mul_out
        mul_relu_out = torch.ops.quantized.mul_relu_out

        # A = torch.arange(-25, 25, dtype=torch.float)
        # B = torch.arange(-25, 25, dtype=torch.float)
        A = torch.randn(8, 1, 6, 1)
        B = torch.randn(7, 1, 5)
        scale_A = 3.0
        zero_point_A = 7
        scale_B = 5.0
        zero_point_B = 127

        scale_C = 0.5
        zero_point_C = 5

        qA = torch.quantize_per_tensor(A, scale=scale_A, zero_point=zero_point_A,
                                       dtype=torch.quint8)
        qB = torch.quantize_per_tensor(B, scale=scale_B, zero_point=zero_point_B,
                                       dtype=torch.quint8)

        # mul ground truth
        C = (qA.dequantize() * qB.dequantize()).numpy()
        qC = _quantize(C, scale_C, zero_point_C)
        qC_hat = mul(qA, qB, scale=scale_C, zero_point=zero_point_C)
        np.testing.assert_equal(qC, qC_hat.int_repr(),
                                "Quantized multiplication failed.")

    """Tests channel shuffle operation on quantized tensors."""
    @given(X=hu.tensor(shapes=hu.array_shapes(min_dims=4, max_dims=4,
                                              min_side=2, max_side=32),
                       qparams=hu.qparams()),
           groups=st.integers(2, 6))
    def test_channel_shuffle(self, X, groups):
        X, (scale, zero_point, torch_type) = X
        channels = X.shape[-3]
        iH, iW = X.shape[-2:]
        assume(channels % groups == 0)

        a = torch.from_numpy(X)
        a = torch.rand(a.shape)
        a_out = torch.nn.functional.channel_shuffle(a, groups)

        a_ref = torch.quantize_per_tensor(a_out, scale=scale,
                                          zero_point=zero_point, dtype=torch.quint8)
        a_ref = a_ref.dequantize()
        qa = torch.quantize_per_tensor(a, scale=scale, zero_point=zero_point,
                                       dtype=torch.quint8)

        a_hat = torch.nn.functional.channel_shuffle(qa, groups)
        self.assertEqual(a_ref, a_hat.dequantize(),
                         message="torch.nn.functional.channel_shuffle results are off")

    """Tests max pool operation on quantized tensors."""
    @given(X=hu.tensor(shapes=hu.array_shapes(min_dims=3, max_dims=4,
                                              min_side=1, max_side=10),
                       qparams=hu.qparams()),
           kernel=st.sampled_from((3, 5, 7)),
           stride=st.sampled_from((None, 1, 2)),
           dilation=st.integers(1, 2),
           padding=st.integers(0, 2),
           ceil_mode=st.booleans())
    def test_max_pool2d(self, X, kernel, stride, dilation, padding, ceil_mode):
        X, (scale, zero_point, torch_type) = X
        # Check constraints
        assume(kernel // 2 >= padding)  # Kernel cannot be overhanging!
        iH, iW = X.shape[-2:]
        oH = pool_output_shape(iH, kernel, padding, stride, dilation, ceil_mode)
        assume(oH > 0)
        oW = pool_output_shape(iW, kernel, padding, stride, dilation, ceil_mode)
        assume(oW > 0)

        a = torch.from_numpy(X)
        a_pool = torch.nn.functional.max_pool2d(a, kernel_size=kernel,
                                                stride=stride,
                                                padding=padding, dilation=dilation,
                                                ceil_mode=ceil_mode)
        a_ref = torch.quantize_per_tensor(a_pool, scale=scale,
                                          zero_point=zero_point, dtype=torch_type)
        a_ref = a_ref.dequantize()
        qa = torch.quantize_per_tensor(a, scale=scale, zero_point=zero_point,
                                       dtype=torch_type)

        ops_under_test = {
            "torch": torch.max_pool2d,
            "nn.functional": torch.nn.functional.max_pool2d,
            "nn.quantized.functional": torch.nn.quantized.functional.max_pool2d
        }

        for name, op in ops_under_test.items():
            a_hat = op(qa, kernel_size=kernel, stride=stride, padding=padding,
                       dilation=dilation, ceil_mode=ceil_mode)
            self.assertEqual(a_ref, a_hat.dequantize(),
                             message="{} results are off".format(name))
        # Test the ops.quantized separately, because None is not treated.
        a_hat = torch.ops.quantized.max_pool2d(
            qa, kernel_size=_pair(kernel),
            stride=_pair(kernel if stride is None else stride),
            padding=_pair(padding), dilation=_pair(dilation), ceil_mode=ceil_mode)
        self.assertEqual(a_ref, a_hat.dequantize(),
                         message="ops.quantized.max_pool2d results are off")

    """Tests max pool operation on NHWC quantized tensors."""
    @given(X=hu.tensor(shapes=hu.array_shapes(min_dims=4, max_dims=4,
                                              min_side=1, max_side=10),
                       qparams=hu.qparams()),
           kernel=st.sampled_from((3, 5, 7)),
           stride=st.sampled_from((None, 1, 2)),
           dilation=st.integers(1, 2),
           padding=st.integers(0, 2),
           ceil_mode=st.booleans())
    def test_max_pool2d_nhwc(self, X, kernel, stride, dilation, padding, ceil_mode):
        X, (scale, zero_point, torch_type) = X
        # Ensure we hit the vectorized paths
        # 176 = 128 + 32 + 16
        # 128 hits the interleaved path
        # 32 hits the non-interleaved path
        # 16 hits the scalar path
        if X.shape[1] < 176:
            X = np.repeat(X, 176 / X.shape[1], 1)
        # Check constraints
        assume(kernel // 2 >= padding)  # Kernel cannot be overhanging!
        iH, iW = X.shape[-2:]
        oH = pool_output_shape(iH, kernel, padding, stride, dilation, ceil_mode)
        assume(oH > 0)
        oW = pool_output_shape(iW, kernel, padding, stride, dilation, ceil_mode)
        assume(oW > 0)

        X_nchw = np.ascontiguousarray(X.transpose([0, 2, 3, 1]))
        a = torch.from_numpy(X_nchw).permute([0, 3, 1, 2])
        a_pool = torch.nn.functional.max_pool2d(a, kernel_size=kernel,
                                                stride=stride,
                                                padding=padding, dilation=dilation,
                                                ceil_mode=ceil_mode)
        a_ref = torch.quantize_per_tensor(a_pool, scale=scale,
                                          zero_point=zero_point, dtype=torch_type)
        a_ref = a_ref.dequantize()
        qa = torch.quantize_per_tensor(torch.from_numpy(X_nchw), scale=scale, zero_point=zero_point,
                                       dtype=torch_type).permute([0, 3, 1, 2])
        self.assertTrue(qa.stride() != sorted(qa.stride()))

        ops_under_test = {
            "torch": torch.max_pool2d,
            "nn.functional": torch.nn.functional.max_pool2d,
            "nn.quantized.functional": torch.nn.quantized.functional.max_pool2d
        }

        for name, op in ops_under_test.items():
            a_hat = op(qa, kernel_size=kernel, stride=stride, padding=padding,
                       dilation=dilation, ceil_mode=ceil_mode)
            self.assertTrue(a_hat.stride() != sorted(a_hat.stride()))
            self.assertEqual(a_ref, a_hat.dequantize(),
                             message="{} results are off".format(name))
        # Test the ops.quantized separately, because None is not treated.
        a_hat = torch.ops.quantized.max_pool2d(
            qa, kernel_size=_pair(kernel),
            stride=_pair(kernel if stride is None else stride),
            padding=_pair(padding), dilation=_pair(dilation), ceil_mode=ceil_mode)
        self.assertEqual(a_ref, a_hat.dequantize(),
                         message="ops.quantized.max_pool2d results are off")

    @given(X=hu.tensor(shapes=hu.array_shapes(min_dims=3, max_dims=4,
                                              min_side=5, max_side=10),
                       qparams=hu.qparams(dtypes=torch.quint8)),
           kernel=st.sampled_from((3, 5)),
           stride=st.sampled_from((None, 1, 2)),
           padding=st.integers(0, 2),
           ceil_mode=st.sampled_from((True, False)),
           count_include_pad=st.sampled_from((True, False)),
           divisor_override=st.sampled_from((None, None)))
    def test_avg_pool2d(self, X, kernel, stride, padding, ceil_mode, count_include_pad, divisor_override):
        """
        Note: we currently cannot test the divisor_override, because quantized op will clamp the result
        within range. However, the float op will not.
        """
        X, (scale, zero_point, torch_type) = X

        assume(kernel // 2 >= padding)  # Kernel cannot be overhanging!
        iH, iW = X.shape[-2:]
        oH = pool_output_shape(iH, kernel, padding, stride, dilation=1)
        assume(oH > 0)
        oW = pool_output_shape(iW, kernel, padding, stride, dilation=1)
        assume(oW > 0)
        X = torch.from_numpy(X)
        qX = torch.quantize_per_tensor(X, scale=scale, zero_point=zero_point,
                                       dtype=torch_type)
        X = qX.dequantize()
        # Run reference on float tensor and then quantize the result for comparison
        X_ref = torch.nn.functional.avg_pool2d(
            X, kernel_size=kernel, stride=stride, padding=padding,
            ceil_mode=ceil_mode, count_include_pad=count_include_pad, divisor_override=divisor_override)
        ops_under_test = {
            "nn.functional": torch.nn.functional.avg_pool2d,
            "nn.quantized.functional": torch.nn.quantized.functional.avg_pool2d
        }
        error_message = r"Results are off for {}:\n\tExpected:\n{}\n\tGot:\n{}"
        for name, op in ops_under_test.items():
            qX_hat = op(qX, kernel_size=kernel, stride=stride, padding=padding, ceil_mode=ceil_mode,
                        count_include_pad=count_include_pad, divisor_override=divisor_override)
            qX_ref = torch.quantize_per_tensor(X_ref, scale=qX_hat.q_scale(), zero_point=qX_hat.q_zero_point(),
                                               dtype=torch_type)

            self.assertEqual(qX_ref.int_repr().to(torch.double), qX_hat.int_repr().to(torch.double), atol=1.0,
                             message=error_message.format(name, qX_hat.int_repr(), qX_ref.int_repr()))
            self.assertEqual(scale, qX_hat.q_scale(),
                             message=error_message.format(name + '.scale', scale, qX_hat.q_scale()))
            self.assertEqual(zero_point, qX_hat.q_zero_point(),
                             message=error_message.format(name + '.zero_point', scale,
                                                          qX_hat.q_zero_point()))

    @given(X=hu.tensor(shapes=hu.array_shapes(min_dims=4, max_dims=4,
                                              min_side=5, max_side=10),
                       qparams=hu.qparams(dtypes=torch.qint8)),
           kernel=st.sampled_from((4, 5)),
           stride=st.sampled_from((None, 1, 2)),
           padding=st.integers(0, 2),
           ceil_mode=st.sampled_from((True, False)),
           count_include_pad=st.sampled_from((True, False)),
           divisor_override=st.sampled_from((None, None)))
    def test_avg_pool2d_nhwc(self, X, kernel, stride, padding, ceil_mode, count_include_pad, divisor_override):
        """
        Note: 1) we currently cannot test the divisor_override, because quantized op will clamp the result
        within range. However, the float op will not.
        2) we cannot test the qint32, since the float point precision is much lower than int32 for big number,
        which will make the test be very flaky.
        """
        X, (scale, zero_point, torch_type) = X
        H, W = X.shape[-2:]


        if X.shape[1] < 176:
            X = np.repeat(X, 176 / X.shape[1], 1)

        assume(kernel // 2 >= padding)  # Kernel cannot be overhanging!
        iH, iW = X.shape[-2:]
        oH = pool_output_shape(iH, kernel, padding, stride, dilation=1)
        assume(oH > 0)
        oW = pool_output_shape(iW, kernel, padding, stride, dilation=1)
        assume(oW > 0)

        X_nchw = np.ascontiguousarray(X.transpose([0, 2, 3, 1]))

        qX = torch.quantize_per_tensor(torch.from_numpy(X_nchw), scale=scale,
                                       zero_point=zero_point, dtype=torch_type).permute([0, 3, 1, 2])
        X = qX.dequantize()

        # Run reference on int_repr + round to avoid double rounding error.
        X_ref = torch.nn.functional.avg_pool2d(
            X, kernel_size=kernel, stride=stride, padding=padding,
            ceil_mode=ceil_mode, count_include_pad=count_include_pad, divisor_override=divisor_override)

        self.assertTrue(qX.stride() != sorted(qX.stride()))
        ops_under_test = {
            "nn.functional": torch.nn.functional.avg_pool2d,
            "nn.quantized.functional": torch.nn.quantized.functional.avg_pool2d
        }
        error_message = r"Results are off for {}:\n\tExpected:\n{}\n\tGot:\n{}"
        for name, op in ops_under_test.items():
            X_hat = op(qX, kernel_size=kernel, stride=stride, padding=padding, ceil_mode=ceil_mode,
                       count_include_pad=count_include_pad, divisor_override=divisor_override)
            self.assertTrue(X_hat.stride() != sorted(X_hat.stride()))
            qX_ref = torch.quantize_per_tensor(X_ref, scale=X_hat.q_scale(), zero_point=X_hat.q_zero_point(),
                                               dtype=torch_type)

            self.assertEqual(qX_ref.int_repr().to(torch.double), X_hat.int_repr().to(torch.double), atol=1.0,
                             message=error_message.format(name, X_hat.int_repr(), qX_ref.int_repr()))
            self.assertEqual(scale, X_hat.q_scale(),
                             message=error_message.format(name + '.scale', scale, X_hat.q_scale()))
            self.assertEqual(zero_point, X_hat.q_zero_point(),
                             message=error_message.format(name + '.zero_point', scale,
                             X_hat.q_zero_point()))

    @given(X=hu.tensor(shapes=hu.array_shapes(min_dims=5, max_dims=5,
                                              min_side=5, max_side=10),
                       qparams=hu.qparams(dtypes=torch.quint8)),
           kernel=st.sampled_from((3, 5)),
           stride=st.sampled_from((None, 1, 2)),
           padding=st.integers(0, 2),
           ceil_mode=st.sampled_from((True, False)),
           count_include_pad=st.sampled_from((True, False)),
           divisor_override=st.sampled_from((None, None)))
    def test_avg_pool3d(self, X, kernel, stride, padding, ceil_mode, count_include_pad, divisor_override):
        """
        Note: we currently cannot test the divisor_override, because quantized op will clamp the result
        within range. However, the float op will not.
        """
        X, (scale, zero_point, torch_type) = X

        assume(kernel // 2 >= padding)  # Kernel cannot be overhanging!
        iD, iH, iW = X.shape[-3:]
        oD = pool_output_shape(iD, kernel, padding, stride, dilation=1)
        assume(oD > 0)
        oH = pool_output_shape(iH, kernel, padding, stride, dilation=1)
        assume(oH > 0)
        oW = pool_output_shape(iW, kernel, padding, stride, dilation=1)
        assume(oW > 0)

        X = torch.from_numpy(X)
        qX = torch.quantize_per_tensor(X, scale=scale, zero_point=zero_point,
                                       dtype=torch_type)
        X = qX.dequantize()
        # Run reference on float tensor and then quantize the result for comparison
        X_ref = torch.nn.functional.avg_pool3d(
            X, kernel_size=kernel, stride=stride, padding=padding,
            ceil_mode=ceil_mode, count_include_pad=count_include_pad, divisor_override=divisor_override)

        ops_under_test = {
            "nn.functional": torch.nn.functional.avg_pool3d,
            "nn.quantized.functional": torch.nn.quantized.functional.avg_pool3d
        }
        error_message = r"Results are off for {}:\n\tExpected:\n{}\n\tGot:\n{}"
        for name, op in ops_under_test.items():
            qX_hat = op(qX, kernel_size=kernel, stride=stride, padding=padding, ceil_mode=ceil_mode,
                        count_include_pad=count_include_pad, divisor_override=divisor_override)
            qX_ref = torch.quantize_per_tensor(X_ref, scale=qX_hat.q_scale(), zero_point=qX_hat.q_zero_point(),
                                               dtype=torch_type)
            self.assertEqual(qX_ref.int_repr().to(torch.double), qX_hat.int_repr().to(torch.double), atol=1.0,
                             message=error_message.format(name, qX_hat.int_repr(), qX_ref.int_repr()))
            self.assertEqual(scale, qX_hat.q_scale(),
                             message=error_message.format(name + '.scale', scale, qX_hat.q_scale()))
            self.assertEqual(zero_point, qX_hat.q_zero_point(),
                             message=error_message.format(name + '.zero_point', scale,
                                                          qX_hat.q_zero_point()))

    @given(X=hu.tensor(shapes=hu.array_shapes(min_dims=5, max_dims=5,
                                              min_side=5, max_side=10),
                       qparams=hu.qparams(dtypes=torch.qint8)),
           kernel=st.sampled_from((4, 5)),
           stride=st.sampled_from((None, 1, 2)),
           padding=st.integers(0, 2),
           ceil_mode=st.sampled_from((True, False)),
           count_include_pad=st.sampled_from((True, False)),
           divisor_override=st.sampled_from((None, None)))
    def test_avg_pool3d_nhwc(self, X, kernel, stride, padding, ceil_mode, count_include_pad, divisor_override):
        """
        Note: 1) we currently cannot test the divisor_override, because quantized op will clamp the result
        within range. However, the float op will not.
        2) we cannot test the qint32, since the float point precision is much lower than int32 for big number,
        which will make the test be very flaky.
        """
        X, (scale, zero_point, torch_type) = X
        D, H, W = X.shape[-3:]


        if X.shape[1] < 176:
            X = np.repeat(X, 176 / X.shape[1], 1)

        assume(kernel // 2 >= padding)  # Kernel cannot be overhanging!
        iD, iH, iW = X.shape[-3:]
        oD = pool_output_shape(iD, kernel, padding, stride, dilation=1)
        assume(oD > 0)
        oH = pool_output_shape(iH, kernel, padding, stride, dilation=1)
        assume(oH > 0)
        oW = pool_output_shape(iW, kernel, padding, stride, dilation=1)
        assume(oW > 0)

        X_nchw = np.ascontiguousarray(X.transpose([0, 2, 3, 4, 1]))

        qX = torch.quantize_per_tensor(torch.from_numpy(X_nchw), scale=scale,
                                       zero_point=zero_point, dtype=torch_type).permute([0, 4, 1, 2, 3])
        X = qX.dequantize()

        # Run reference on int_repr + round to avoid double rounding error.
        X_ref = torch.nn.functional.avg_pool3d(
            X, kernel_size=kernel, stride=stride, padding=padding,
            ceil_mode=ceil_mode, count_include_pad=count_include_pad, divisor_override=divisor_override)

        self.assertTrue(qX.stride() != sorted(qX.stride()))
        ops_under_test = {
            "nn.functional": torch.nn.functional.avg_pool3d,
            "nn.quantized.functional": torch.nn.quantized.functional.avg_pool3d
        }
        error_message = r"Results are off for {}:\n\tExpected:\n{}\n\tGot:\n{}"
        for name, op in ops_under_test.items():
            X_hat = op(qX, kernel_size=kernel, stride=stride, padding=padding, ceil_mode=ceil_mode,
                       count_include_pad=count_include_pad, divisor_override=divisor_override)
            self.assertTrue(X_hat.stride() != sorted(X_hat.stride()))
            qX_ref = torch.quantize_per_tensor(X_ref, scale=X_hat.q_scale(), zero_point=X_hat.q_zero_point(),
                                               dtype=torch_type)

            self.assertEqual(qX_ref.int_repr().to(torch.double), X_hat.int_repr().to(torch.double), atol=1.0,
                             message=error_message.format(name, X_hat.int_repr(), qX_ref.int_repr()))
            self.assertEqual(scale, X_hat.q_scale(),
                             message=error_message.format(name + '.scale', scale, X_hat.q_scale()))
            self.assertEqual(zero_point, X_hat.q_zero_point(),
                             message=error_message.format(name + '.zero_point', scale,
                             X_hat.q_zero_point()))

    @given(X=hu.tensor(shapes=hu.array_shapes(min_dims=4, max_dims=4,
                                              min_side=1, max_side=10),
                       qparams=hu.qparams(dtypes=torch.quint8)),
           output_size_h=st.integers(1, 10),
           output_size_w=st.integers(1, 10))
    def test_adaptive_avg_pool2d(self, X, output_size_h, output_size_w):
        X, (scale, zero_point, torch_type) = X

        H, W = X.shape[-2:]
        assume(output_size_h <= H)
        assume(output_size_w <= W)
        if output_size_h == output_size_w:
            output_size = output_size_h
        else:
            output_size = (output_size_h, output_size_w)
        X = torch.from_numpy(X)
        qX = torch.quantize_per_tensor(X, scale=scale, zero_point=zero_point,
                                       dtype=torch_type)

        # Run reference on int_repr + round to avoid double rounding error.
        X_ref = torch.nn.functional.adaptive_avg_pool2d(
            qX.int_repr().to(torch.float), output_size).round()

        ops_under_test = {
            "nn.functional": torch.nn.functional.adaptive_avg_pool2d,
            "nn.quantized.functional":
                torch.nn.quantized.functional.adaptive_avg_pool2d
        }

        error_message = r"Results are off for {}:\n\tExpected:\n{}\n\tGot:\n{}"

        for name, op in ops_under_test.items():
            qX_hat = op(qX, output_size=output_size)
            self.assertEqual(X_ref, qX_hat.int_repr(), atol=1.0,
                             message=error_message.format(name, X_ref, qX_hat))
            self.assertEqual(scale, qX_hat.q_scale(),
                             message=error_message.format(name + '.scale', scale, qX_hat.q_scale()))
            self.assertEqual(zero_point, qX_hat.q_zero_point(),
                             message=error_message.format(name + '.zero_point', scale,
                                                          qX_hat.q_zero_point()))

    """Tests adaptive average pool operation on NHWC quantized tensors."""
    @given(X=hu.tensor(shapes=hu.array_shapes(min_dims=4, max_dims=4,
                                              min_side=1, max_side=10),
                       qparams=hu.qparams(dtypes=torch.qint8)),
           output_size_h=st.integers(1, 10),
           output_size_w=st.integers(1, 10))
    def test_adaptive_avg_pool2d_nhwc(self, X, output_size_h, output_size_w):
        X, (scale, zero_point, torch_type) = X
        H, W = X.shape[-2:]
        assume(output_size_h <= H)
        assume(output_size_w <= W)
        if output_size_h == output_size_w:
            output_size = output_size_h
        else:
            output_size = (output_size_h, output_size_w)

        if X.shape[1] < 176:
            X = np.repeat(X, 176 / X.shape[1], 1)

        X_nchw = np.ascontiguousarray(X.transpose([0, 2, 3, 1]))
        X = torch.from_numpy(X_nchw).permute([0, 3, 1, 2])
        qX = torch.quantize_per_tensor(torch.from_numpy(X_nchw), scale=scale,
                                       zero_point=zero_point, dtype=torch_type).permute([0, 3, 1, 2])

        # Run reference on int_repr + round to avoid double rounding error.
        X_ref = torch.nn.functional.adaptive_avg_pool2d(qX.int_repr().to(torch.double), output_size).round()

        self.assertTrue(qX.stride() != sorted(qX.stride()))

        ops_under_test = {
            "nn.functional": torch.nn.functional.adaptive_avg_pool2d,
            "nn.quantized.functional":
                torch.nn.quantized.functional.adaptive_avg_pool2d
        }
        error_message = r"Results are off for {}:\n\tExpected:\n{}\n\tGot:\n{}"
        for name, op in ops_under_test.items():
            X_hat = op(qX, output_size=output_size)
            self.assertTrue(X_hat.stride() != sorted(X_hat.stride()))
            self.assertEqual(X_ref, X_hat.int_repr(), atol=1.0,
                             message="{} results are off".format(name))
            self.assertEqual(scale, X_hat.q_scale(),
                             message=error_message.format(name + '.scale', scale, X_hat.q_scale()))
            self.assertEqual(zero_point, X_hat.q_zero_point(),
                             message=error_message.format(name + '.zero_point', scale,
                                                          X_hat.q_zero_point()))

    @given(X=hu.tensor(shapes=hu.array_shapes(min_dims=3, max_dims=4,
                                              min_side=1, max_side=10),
                       qparams=hu.qparams()),
           k=st.integers(1, 10),
           dim=st.integers(1, 4),
           largest=st.booleans(),
           sorted=st.booleans())
    def test_qtopk(self, X, k, dim, largest, sorted):
        X, (scale, zero_point, torch_type) = X
        qX = torch.quantize_per_tensor(torch.from_numpy(X), scale, zero_point, torch_type)
        assume(dim < X.ndim)
        assume(k < X.shape[dim])

        unquantized_out = torch.topk(qX.dequantize(), k, dim=dim, largest=largest, sorted=sorted)

        values = torch.quantize_per_tensor(torch.from_numpy(X), scale, zero_point, torch_type)
        indices = torch.tensor(torch.from_numpy(X)).long()

        quantized_out = torch.topk(qX, k, dim=dim, largest=largest, sorted=sorted)

        assert(len(unquantized_out) == len(quantized_out))
        torch.testing.assert_allclose(quantized_out[0].dequantize(), unquantized_out[0])
        torch.testing.assert_allclose(quantized_out[1], unquantized_out[1])

    @given(X=hu.tensor(shapes=hu.array_shapes(min_dims=4, max_dims=4,
                                              min_side=1, max_side=10),
                       qparams=hu.qparams()),
           k=st.integers(1, 10),
           dim=st.integers(1, 4),
           largest=st.booleans(),
           sorted=st.booleans())
    def test_qtopk_nhwc(self, X, k, dim, largest, sorted):
        # X is NHWC, we permute to view as NCHW but keep NHWC in memory
        X, (scale, zero_point, torch_type) = X
        qX = torch.quantize_per_tensor(torch.from_numpy(X), scale, zero_point, torch_type).permute([0, 3, 1, 2])
        X = np.transpose(X, [0, 3, 1, 2])
        assume(dim < X.ndim)
        assume(k < X.shape[dim])

        unquantized_out = torch.topk(qX.dequantize(), k, dim=dim, largest=largest, sorted=sorted)

        values = torch.quantize_per_tensor(torch.from_numpy(X), scale, zero_point, torch_type)
        indices = torch.tensor(torch.from_numpy(X)).long()

        quantized_out = torch.topk(qX, k, dim=dim, largest=largest, sorted=sorted)

        assert(len(unquantized_out) == len(quantized_out))
        torch.testing.assert_allclose(quantized_out[0].dequantize(), unquantized_out[0])
        torch.testing.assert_allclose(quantized_out[1], unquantized_out[1])


    """Tests quantize concatenation (both fused and not)."""
    @given(X=hu.tensor(shapes=hu.array_shapes(min_dims=3, max_dims=4,
                                              min_side=1, max_side=10),
                       qparams=hu.qparams()),
           num=st.integers(1, 4),
           dim=st.integers(1, 4),
           relu=st.booleans())
    def test_cat(self, X, num, dim, relu):
        tensors_q = []
        tensors_ref = []
        X, (scale, zero_point, torch_type) = X
        assume(dim < X.ndim)
        X = torch.from_numpy(X)
        new_shape = np.array(X.shape)
        new_shape[dim] = 0
        for idx in range(num):
            tensors_q.append(torch.quantize_per_tensor(X, scale, zero_point,
                                                       torch_type))
            tensors_ref.append(X)
            new_shape[dim] += tensors_ref[-1].shape[dim]

        cat_ref = torch.cat(tensors_ref, dim=dim)
        cat_ref = torch.quantize_per_tensor(cat_ref, scale, zero_point, torch_type)
        cat_ref = cat_ref.dequantize()

        if relu:
            cat_ref = F.relu(cat_ref)
            q_cat_op = torch.ops.quantized.cat_relu
            q_cat_out_op = torch.ops.quantized.cat_relu_out
        else:
            q_cat_op = torch.ops.quantized.cat
            q_cat_out_op = torch.ops.quantized.cat_out

        cat_q = q_cat_op(tensors_q, dim=dim, scale=scale,
                         zero_point=zero_point)
        cat_q = cat_q.dequantize()
        np.testing.assert_equal(cat_ref.numpy(), cat_q.numpy())

        cat_q_out = torch._empty_affine_quantized(
            list(new_shape), scale=scale,
            zero_point=zero_point, dtype=torch_type)
        q_cat_out_op(tensors_q, dim=dim, out=cat_q_out)
        cat_q_out = cat_q_out.dequantize()
        np.testing.assert_equal(cat_ref.numpy(), cat_q_out.numpy())

        # Test the cat on per-channel quantized tensor.
        ch_axis = 1
        scales = torch.from_numpy(np.array([1.0] * X.shape[ch_axis]))
        scales = scales.to(torch.float64)
        zero_points = torch.from_numpy(np.array([0] * X.shape[ch_axis]))
        zero_points = zero_points.to(torch.long)
        tensors_q[0] = torch.quantize_per_channel(
            X, scales, zero_points, axis=ch_axis, dtype=torch_type)
        with self.assertRaisesRegex(RuntimeError, "supported.*cat"):
            cat_q = q_cat_op(tensors_q, dim=ch_axis, scale=scale,
                             zero_point=zero_point)

    @given(X=hu.tensor(shapes=hu.array_shapes(min_dims=4, max_dims=4,
                                              min_side=5, max_side=10),
                       qparams=hu.qparams()),
           size=st.sampled_from((1, 3, 5, 10)),
           mode=st.sampled_from(("bilinear", "nearest")),
           scale_factor=st.sampled_from((None, 1.5, 2.0)),
           align_corners=st.sampled_from((True, False)),
           nhwc_layout=st.sampled_from((True, False)))
    def test_interpolate(self, X, size, mode, scale_factor, align_corners, nhwc_layout):
        """
        This test cover upsample_nearest2d and upsample_bilinear2d
        """
        X, (scale, zero_point, torch_type) = X
        H, W = X.shape[-2:]

        if scale_factor is not None:
            size = None
        if mode == "nearest":
            align_corners = None

        if nhwc_layout:
            if X.shape[1] < 176:
                X = np.repeat(X, 176 / X.shape[1], 1)

            X_nchw = np.ascontiguousarray(X.transpose([0, 2, 3, 1]))
            X = torch.from_numpy(X_nchw).permute([0, 3, 1, 2])

            qX = torch.quantize_per_tensor(X, scale=scale, zero_point=zero_point,
                                           dtype=torch_type).permute([0, 3, 1, 2])
        else:
            X = torch.from_numpy(X)
            qX = torch.quantize_per_tensor(X, scale=scale, zero_point=zero_point,
                                           dtype=torch_type)

        X_ref = torch.nn.functional.interpolate(
            qX.int_repr().to(torch.float), size=size, scale_factor=scale_factor,
            mode=mode, align_corners=align_corners)

        ops_under_test = {
            "nn.functional": torch.nn.functional.interpolate,
            "nn.quantized.functional": torch.nn.quantized.functional.interpolate
        }
        error_message = r"Results are off for {}:\n\tExpected:\n{}\n\tGot:\n{}"
        for name, op in ops_under_test.items():
            qX_hat = op(qX, size=size, scale_factor=scale_factor,
                        mode=mode, align_corners=align_corners)
            self.assertEqual(X_ref, qX_hat.int_repr(), atol=1.0,
                             message="{} results are off".format(name, qX_hat.int_repr(), X_ref))
            self.assertEqual(scale, qX_hat.q_scale(),
                             message=error_message.format(name + '.scale', scale, qX_hat.q_scale()))
            self.assertEqual(zero_point, qX_hat.q_zero_point(),
                             message=error_message.format(name + '.zero_point', scale,
                                                          qX_hat.q_zero_point()))

    @given(X=hu.tensor(shapes=hu.array_shapes(min_dims=5, max_dims=5,
                                              min_side=5, max_side=10),
                       qparams=hu.qparams()),
           size=st.sampled_from((1, 3, 5, 5, 10)),
           scale_factor=st.sampled_from((None, 1.5, 2.0)),
           align_corners=st.sampled_from((True, False)),
           nhwc_layout=st.sampled_from((True, False)))
    def test_interpolate3d(self, X, size, scale_factor, align_corners, nhwc_layout):
        """
        This test cover upsample_nearest2d and upsample_bilinear2d
        """
        X, (scale, zero_point, torch_type) = X
        D, H, W = X.shape[-3:]
        mode = "nearest"
        if scale_factor is not None:
            size = None
        if mode == "nearest":
            align_corners = None

        if nhwc_layout:
            if X.shape[1] < 176:
                X = np.repeat(X, 176 / X.shape[1], 1)

            X_nchw = np.ascontiguousarray(X.transpose([0, 2, 3, 4, 1]))
            X = torch.from_numpy(X_nchw).permute([0, 4, 1, 2, 3])

            qX = torch.quantize_per_tensor(X, scale=scale, zero_point=zero_point,
                                           dtype=torch_type).permute([0, 4, 1, 2, 3])
        else:
            X = torch.from_numpy(X)
            qX = torch.quantize_per_tensor(X, scale=scale, zero_point=zero_point,
                                           dtype=torch_type)
        X_ref = torch.nn.functional.interpolate(
            qX.int_repr().to(torch.float), size=size, scale_factor=scale_factor,
            mode=mode, align_corners=align_corners)

        ops_under_test = {
            "nn.functional": torch.nn.functional.interpolate,
            "nn.quantized.functional": torch.nn.quantized.functional.interpolate
        }

        error_message = r"Results are off for {}:\n\tExpected:\n{}\n\tGot:\n{}"
        for name, op in ops_under_test.items():
            qX_hat = op(qX, size=size, scale_factor=scale_factor,
                        mode=mode, align_corners=align_corners)
            self.assertEqual(X_ref, qX_hat.int_repr(), atol=1.0,
                             message="{} results are off".format(name, qX_hat.int_repr(), X_ref))
            self.assertEqual(scale, qX_hat.q_scale(),
                             message=error_message.format(name + '.scale', scale, qX_hat.q_scale()))
            self.assertEqual(zero_point, qX_hat.q_zero_point(),
                             message=error_message.format(name + '.zero_point', scale,
                                                          qX_hat.q_zero_point()))

    """Tests quantize concatenation (both fused and not)."""
    @given(X=hu.tensor(shapes=hu.array_shapes(min_dims=4, max_dims=4,
                                              min_side=1, max_side=10),
                       qparams=hu.qparams()),
           relu=st.booleans())
    def test_cat_nhwc(self, X, relu):
        # X is NHWC
        X, (scale, zero_point, torch_type) = X

        # Tile out X so # channels is > 64
        X = np.repeat(X, 70 / X.shape[3], 3)
        X = torch.from_numpy(np.ascontiguousarray(X))
        Y = X.clone()
        Y = torch.from_numpy(np.ascontiguousarray(Y))
        # Here, we quantize and get quantized tensors in NHWC for both dims and strides. The
        # permute switches it so that the tensor looks like NCHW but it laid out in memory as
        # NHWC.
        qX = torch.quantize_per_tensor(X, scale, zero_point, torch_type).permute([0, 3, 1, 2])
        qY = torch.quantize_per_tensor(Y, scale, zero_point, torch_type).permute([0, 3, 1, 2])

        ref = torch.cat([qX.dequantize(), qY.dequantize()], dim=1)
        if relu:
            ref[ref < 0] = 0.0
        ref = torch.quantize_per_tensor(ref, scale=scale, zero_point=zero_point, dtype=torch_type)

        if relu:
            out = torch.ops.quantized.cat_relu(
                [qX, qY], dim=1, scale=scale, zero_point=zero_point)
        else:
            out = torch.ops.quantized.cat([qX, qY], dim=1, scale=scale, zero_point=zero_point)

        torch.testing.assert_allclose(out.dequantize(), ref.dequantize())
        self.assertNotEqual(out.stride(), sorted(out.stride()))

    @given(X=hu.tensor(shapes=hu.array_shapes(min_dims=3, max_dims=3,
                                              min_side=1, max_side=2),
                       qparams=hu.qparams()),
           dim=st.integers(1, 2))
    def test_mean(self, X, dim):
        X, (scale, zero_point, torch_type) = X
        qX = torch.quantize_per_tensor(torch.tensor(X).float(), scale, zero_point, torch_type)

        Y = torch.mean(qX.dequantize(), dim)
        Y = torch.quantize_per_tensor(Y, scale, zero_point, torch_type).dequantize()
        qY = torch.mean(qX, dim)

        self.assertEqual(Y, qY.dequantize())

    """Tests the correctness of the quantized equal op."""
    @given(X=hu.tensor(shapes=hu.array_shapes(1, 5, 1, 5),
                       qparams=hu.qparams()),
           X2=hu.tensor(shapes=hu.array_shapes(1, 5, 1, 5),
                        qparams=hu.qparams()),
           X_per_channel=st.booleans(),
           X2_per_channel=st.booleans())
    def test_equal(self, X, X2, X_per_channel, X2_per_channel):
        X, X_params = X
        (scale, zero_point, torch_type) = X_params
        X2, X2_params = X2
        (scale2, zero_point2, torch_type2) = X2_params

        X = torch.from_numpy(X)
        if X_per_channel:
            X_scheme = 'per_channel'
            channels = X.shape[-1]
            qX = torch.quantize_per_channel(
                X,
                scales=torch.tensor([scale] * channels),
                zero_points=torch.tensor([zero_point] * channels),
                dtype=torch_type,
                axis=X.ndim - 1)
        else:
            X_scheme = 'per_tensor'
            qX = torch.quantize_per_tensor(X, scale=scale, zero_point=zero_point,
                                           dtype=torch_type)
        X2 = torch.from_numpy(X2)
        if X2_per_channel:
            X2_scheme = 'per_channel'
            channels = X2.shape[-1]
            qX2 = torch.quantize_per_channel(
                X2,
                scales=torch.tensor([scale2] * channels),
                zero_points=torch.tensor([zero_point2] * channels),
                dtype=torch_type2,
                axis=X2.ndim - 1)
        else:
            X2_scheme = 'per_tensor'
            qX2 = torch.quantize_per_tensor(X2, scale=scale2, zero_point=zero_point2,
                                            dtype=torch_type2)

        def equal_ref(qX, qX2):
            if qX.qscheme() != qX2.qscheme():
                return False
            if qX.shape != qX2.shape:
                return False
            if qX.dtype != qX2.dtype:
                return False
            if qX.qscheme() == torch.per_tensor_affine:
                if qX.q_scale() != qX2.q_scale():
                    return False
                if qX.q_zero_point() != qX2.q_zero_point():
                    return False
            elif qX.qscheme() == torch.per_channel_affine:
                if (qX.q_per_channel_scales() !=
                   qX2.q_per_channel_scales()).any():
                    return False
                if (qX.q_per_channel_zero_points() !=
                   qX2.q_per_channel_zero_points()).any():
                    return False
            else:
                raise NotImplementedError("Don't know what to do with",
                                          qX.qscheme())
            if (qX.int_repr().to(float) != qX2.int_repr().to(float)).any():
                return False
            return True

        self.assertEqual(qX.equal(qX), equal_ref(qX, qX))
        self.assertEqual(qX.equal(qX2), equal_ref(qX, qX2))


    @skipIfNoFBGEMM
    @given(X=hu.tensor(shapes=hu.array_shapes(min_dims=4, max_dims=4,
                                              min_side=1, max_side=32),
                       qparams=hu.qparams(dtypes=(torch.quint8, torch.qint8))),
           Y_scale=st.floats(0.2, 2.6),
           Y_zero_point=st.integers(0, 5))
    def test_batch_norm2d(self, X, Y_scale, Y_zero_point):
        with override_quantized_engine("fbgemm"):
            X, (scale_x, zero_point_x, dtype_x) = X

            X = torch.from_numpy(X)
            c = X.shape[1]

            mean = torch.rand(c).float()
            var = torch.rand(c).float()
            weight = torch.rand(c).float()
            bias = torch.rand(c).float()
            eps = 0.001
            qx = torch.quantize_per_tensor(X, scale_x, zero_point_x, dtype_x)
            qy = torch.ops.quantized.batch_norm2d(qx, weight, bias, mean, var, eps, Y_scale, Y_zero_point)

            float_ref = F.batch_norm(qx.dequantize(), weight=weight, bias=bias,
                                     running_mean=mean, running_var=var, training=False, momentum=0, eps=eps)
            quantize_ref = torch.quantize_per_tensor(float_ref, Y_scale, Y_zero_point, dtype_x)
            self.assertEqual(qy.int_repr().numpy(), quantize_ref.int_repr().numpy())

    @skipIfNoFBGEMM
    def test_group_norm(self):
        # hypothesis is flaky for this test, create test cases manually
        batches_list = (1, 7)
        num_groups_list = (1, 2)
        channels_per_groups = (1, 2)
        elements_per_channels = (8, 17)
        torch_types = (torch.qint8, torch.quint8)
        y_scales = (0.1, 4.23)
        y_zero_points = (0, 1)
        combined = [batches_list, num_groups_list, channels_per_groups, elements_per_channels,
                    torch_types, y_scales, y_zero_points]
        test_cases = itertools.product(*combined)

        with override_quantized_engine("fbgemm"):
            for test_case in test_cases:

                batches, num_groups, channels_per_group, elements_per_channel, \
                    torch_type, Y_scale, Y_zero_point = test_case
                num_channels = num_groups * channels_per_group
                shapes = (batches, num_channels, elements_per_channel)

                # In the FP kernel, sums and sums of squares are calculated in floating point.
                # In the int8 and uint8 versions of the quantized kernel, they are
                # calculated in integer arithmetic (which is exact).
                # Because of this, the numerics do not always match exactly which is
                # expected and acceptable. We do the following to whitelist this failure
                # in this test:
                # 1. do not use Hypothesis to generate the input tensor.  Hypothesis
                #    favors homogeneous inputs in its search strategies which isn't
                #    representative of the inputs we care about, and tends to maximize
                #    this particular numerics difference.
                # 2. whitelist a small % of off by Y_scale errors.  Even when the
                #    variance of the input is high, there can be off by one errors
                #    in the result if the input value happens to fall exactly on
                #    the bin boundary of the output scale.
                #
                # If we want the numerics to match we could switch to calculating
                # mean+var in floating point in the future, at the cost of speed.
                X, X_scale, X_zero_point = \
                    _get_random_tensor_and_q_params(shapes, 1.0, torch_type)

                # Initialize the weights non-randomly for reproducibility
                weight = torch.ones(num_channels).float() * 0.5
                bias = torch.ones(num_channels).float()
                for i in range(num_channels):
                    weight[i] *= i
                    bias[i] *= i

                eps = 0.001

                qX = torch.quantize_per_tensor(X, X_scale, X_zero_point, torch_type)
                dqX = qX.dequantize()

                # Enforce non-homogeneous inputs
                for batch_idx in range(batches):
                    for group_idx in range(num_groups):
                        ch_start = group_idx * channels_per_group
                        ch_end = ch_start + channels_per_group
                        group_vals = dqX[batch_idx][ch_start:ch_end]
                        assume(
                            float(torch.unique(group_vals).shape[0]) / group_vals.numel() > 0.01
                            or group_vals.numel() < 5)

                qY = torch.ops.quantized.group_norm(qX, num_groups, weight, bias, eps, Y_scale, Y_zero_point)

                dqY_hat = F.group_norm(dqX, num_groups=num_groups, weight=weight, bias=bias, eps=eps)
                qY_hat = torch.quantize_per_tensor(dqY_hat, Y_scale, Y_zero_point, torch_type)

                # Due to the numerics difference mentioned above between calculating
                # the variance in float vs int, the results can still be slightly
                # different.
                dqY = qY.dequantize()
                dqY_hat = qY_hat.dequantize()
                diff = dqY - dqY_hat

                # off-by-one errors are magnitude of Y_scale
                num_diff = torch.sum(diff > Y_scale * 1.0001)
                pct_diff = float(num_diff) / (diff.numel() + 1e-5)
                num_diff_off_by_one = torch.sum((diff > 0) * (diff <= Y_scale))
                pct_diff_off_by_one = float(num_diff_off_by_one) / (diff.numel() + 1e-5)

                self.assertTrue(pct_diff < 1e-6)
                self.assertTrue(pct_diff_off_by_one < 0.01)

    @skipIfNoFBGEMM
    def test_instance_norm(self):
        max_sides = (4, 5)
        side_lens = (2, 8, 11)
        torch_types = (torch.qint8, torch.quint8)
        y_scales = (0.1, 4.23)
        y_zero_points = (0, 1)
        combined = [max_sides, side_lens, torch_types, y_scales, y_zero_points]
        test_cases = itertools.product(*combined)

        with override_quantized_engine("fbgemm"):
            for test_case in test_cases:

                max_side, side_len, torch_type, Y_scale, Y_zero_point = test_case
                shapes = [side_len] * max_side

                # In the FP kernel, sums and sums of squares are calculated in floating point.
                # In the int8 and uint8 versions of the quantized kernel, they are
                # calculated in integer arithmetic (which is exact).
                # Because of this, the numerics do not always match exactly which is
                # expected and acceptable. We do the following to whitelist this failure
                # in this test:
                # 1. do not use Hypothesis to generate the input tensor.  Hypothesis
                #    favors homogeneous inputs in its search strategies which isn't
                #    representative of the inputs we care about, and tends to maximize
                #    this particular numerics difference.
                # 2. whitelist a small % of off by Y_scale errors.  Even when the
                #    variance of the input is high, there can be off by one errors
                #    in the result if the input value happens to fall exactly on
                #    the bin boundary of the output scale.
                #
                # If we want the numerics to match we could switch to calculating
                # mean+var in floating point in the future, at the cost of speed.
                X, X_scale, X_zero_point = \
                    _get_random_tensor_and_q_params(shapes, 1.0, torch_type)

                num_channels = shapes[1]
                weight = torch.rand(num_channels).float() * 0.5
                bias = torch.rand(num_channels).float()
                for i in range(num_channels):
                    weight[i] *= i
                    bias[i] *= i
                eps = 0.001

                qX = torch.quantize_per_tensor(X, X_scale, X_zero_point, torch_type)
                dqX = qX.dequantize()

                # Enforce non-homogeneous inputs
                batches = shapes[0]
                for batch_idx in range(batches):
                    for ch_idx in range(num_channels):
                        ch_vals = dqX[batch_idx][ch_idx]
                        assume(
                            float(torch.unique(ch_vals).shape[0]) / ch_vals.numel() > 0.01
                            or group_vals.numel() < 5)

                qY = torch.ops.quantized.instance_norm(qX, weight, bias, eps, Y_scale, Y_zero_point)

                dqY_hat = F.instance_norm(dqX, weight=weight, bias=bias, eps=eps)
                qY_hat = torch.quantize_per_tensor(dqY_hat, Y_scale, Y_zero_point, torch_type)

                # Due to the numerics difference mentioned above between calculating
                # the variance in float vs int, the results can still be slightly
                # different.
                dqY = qY.dequantize()
                dqY_hat = qY_hat.dequantize()
                diff = dqY - dqY_hat

                # off-by-one errors are magnitude of Y_scale
                num_diff = torch.sum(diff > Y_scale * 1.0001)
                pct_diff = float(num_diff) / (diff.numel() + 1e-5)
                num_diff_off_by_one = torch.sum((diff > 0) * (diff <= Y_scale))
                pct_diff_off_by_one = float(num_diff_off_by_one) / (diff.numel() + 1e-5)

                self.assertTrue(pct_diff < 1e-6)
                self.assertTrue(pct_diff_off_by_one < 0.01)

    @skipIfNoFBGEMM
    def test_batch_norm2d_relu(self):
        # hypothesis too slow for this test, create test cases manually
        max_sides = (4, 5)
        side_lens = (1, 8, 11)
        torch_types = (torch.qint8, torch.quint8)
        combined = [max_sides, side_lens, torch_types]
        test_cases = itertools.product(*combined)

        with override_quantized_engine("fbgemm"):
            for test_case in test_cases:
                max_side, side_len, torch_type = test_case
                Y_zero_point = 1
                Y_scale = 0.5

                shapes = [side_len] * max_side
                X, scale_x, zero_point_x = \
                    _get_random_tensor_and_q_params(shapes, 1.0, torch_type)
                dtype_x = torch_type

                c = X.shape[1]
                mean = torch.rand(c).float()
                var = torch.rand(c).float()
                weight = torch.rand(c).float()
                bias = torch.rand(c).float()
                eps = 0.001
                qx = torch.quantize_per_tensor(X, scale_x, zero_point_x, dtype_x)
                if len(X.shape) == 4:
                    qy = torch.ops.quantized.batch_norm2d_relu(
                        qx, weight, bias, mean, var, eps, Y_scale, Y_zero_point)
                else:
                    qy = torch.ops.quantized.batch_norm3d_relu(
                        qx, weight, bias, mean, var, eps, Y_scale, Y_zero_point)


                float_ref = F.batch_norm(qx.dequantize(), weight=weight, bias=bias,
                                         running_mean=mean, running_var=var,
                                         training=False, momentum=0, eps=eps).numpy()

                float_ref_relu = float_ref.copy()
                float_ref_relu[float_ref < 0] = 0
                quantize_ref = torch.quantize_per_tensor(
                    torch.from_numpy(float_ref_relu), Y_scale, Y_zero_point, dtype_x)
                self.assertEqual(
                    qy.int_repr().numpy(),
                    quantize_ref.int_repr().numpy(),
                    message="{} vs {}".format(qy, quantize_ref))

    @skipIfNoFBGEMM
    def test_batch_norm3d(self):
        # hypothesis too slow for this test, create test cases manually
        side_lens = (1, 8, 11)
        torch_types = (torch.qint8, torch.quint8)
        combined = [side_lens, torch_types]
        test_cases = itertools.product(*combined)

        with override_quantized_engine("fbgemm"):
            for test_case in test_cases:
                max_side = 5
                side_len, torch_type = test_case
                Y_zero_point = 1
                Y_scale = 0.5

                shapes = [side_len] * max_side
                X, scale_x, zero_point_x = \
                    _get_random_tensor_and_q_params(shapes, 1.0, torch_type)
                dtype_x = torch_type

                c = X.shape[1]
                mean = torch.rand(c).float()
                var = torch.rand(c).float()
                weight = torch.rand(c).float()
                bias = torch.rand(c).float()
                eps = 0.001
                qx = torch.quantize_per_tensor(X, scale_x, zero_point_x, dtype_x)
                qy = torch.ops.quantized.batch_norm3d(
                    qx, weight, bias, mean, var, eps, Y_scale, Y_zero_point)

                float_ref = F.batch_norm(qx.dequantize(), weight=weight, bias=bias,
                                         running_mean=mean, running_var=var, training=False,
                                         momentum=0, eps=eps)
                quantize_ref = torch.quantize_per_tensor(float_ref, Y_scale, Y_zero_point, dtype_x)
                self.assertEqual(
                    qy.int_repr().numpy(), quantize_ref.int_repr().numpy(),
                    message="{} vs {}".format(qy, quantize_ref))

class TestDynamicQuantizedLinear(TestCase):
    """Tests the correctness of the dynamic quantized linear and linear_relu op."""
    @given(
        batch_size=st.integers(1, 4),
        input_channels=st.integers(16, 32),
        output_channels=st.integers(4, 8),
        use_bias=st.booleans(),
        use_relu=st.booleans(),
        use_multi_dim_input=st.booleans(),
        use_channelwise=st.booleans())
    @override_qengines
    def test_qlinear(self, batch_size, input_channels, output_channels,
                     use_bias, use_relu, use_multi_dim_input, use_channelwise):

<<<<<<< HEAD
        if qengine not in torch.backends.quantized.supported_engines:
            return
        if qengine == 'qnnpack':
            if IS_PPC or TEST_WITH_ASAN or TEST_WITH_UBSAN or IS_MACOS:
                return
=======
        if torch.backends.quantized.engine == 'qnnpack':
>>>>>>> 86ce846c
            use_relu = False

        qlinear_prepack = torch.ops.quantized.linear_prepack
        if use_relu:
            qlinear_dynamic = torch.ops.quantized.linear_relu_dynamic
        else:
            qlinear_dynamic = torch.ops.quantized.linear_dynamic

        if use_multi_dim_input:
            batch_size *= 3  # Test the multi-dim input tensor

        X_scale = 1.0
        X_zp = 0
        X_value_min = 0
        X_value_max = 255
        X_q0 = np.round(np.random.rand(batch_size, input_channels) *
                        (X_value_max - X_value_min)
                        + X_value_min
                        ).astype(np.uint8)
        X_q0 = np.round(np.random.rand(batch_size, input_channels) *
                        (X_value_max - X_value_min) + X_value_min).astype(np.uint8)
        X_q0[0, 0] = X_value_min
        X_q0[0, 1] = X_value_max

        # W_scale = 1.0
        # W_zp = 0
        W_scales = np.ones(output_channels)
        W_zps = np.zeros(output_channels).astype(np.int)
        W_value_min = -128
        W_value_max = 127
        W_q0 = np.round(
            np.random.rand(output_channels, input_channels)
            * (W_value_max - W_value_min)
            + W_value_min
        ).astype(np.int8)
        W_q0[0, 0] = W_value_min
        W_q0[1, 0] = W_value_max

        b_value_min = -10
        b_value_max = 10
        b_q0 = np.round(
            np.random.rand(output_channels) *
            (b_value_max - b_value_min) + b_value_min
        ).astype(np.int32) if use_bias else None

        if torch.backends.quantized.engine == 'fbgemm':
            avoid_vpmaddubsw_overflow_linear(
                batch_size,
                input_channels,
                output_channels,
                X_q0,
                X_value_min,
                X_value_max,
                W_q0,
                W_value_min,
                W_value_max,
            )

        X_fp32 = torch.from_numpy(_dequantize(X_q0, X_scale, X_zp)).to(dtype=torch.float)
        if use_multi_dim_input:
            X_fp32 = X_fp32.view(3, int(batch_size / 3), input_channels)

        # W_scale, W_zp = _calculate_dynamic_qparams(W_fp32, torch.qint8)
        # We currently only check the case where W_scale = 1.0, W_zp = 0.

        if use_channelwise:
            W_fp32 = torch.from_numpy(_dequantize(W_q0, W_scales.reshape(
                (-1, 1)), W_zps.reshape((-1, 1)))).to(dtype=torch.float)
            W_q = torch.quantize_per_channel(W_fp32, scales=torch.from_numpy(W_scales),
                                             zero_points=torch.from_numpy(W_zps), axis=0, dtype=torch.qint8)
            b_fp32 = torch.from_numpy(
                _dequantize(b_q0, X_scale * W_scales, 0)
            ).to(dtype=torch.float) if use_bias else None
        else:
            W_fp32 = torch.from_numpy(_dequantize(
                W_q0, W_scales[0], W_zps[0])).to(dtype=torch.float)
            W_q = torch.quantize_per_tensor(W_fp32, scale=W_scales[0], zero_point=(
                W_zps[0].astype(int).item()), dtype=torch.qint8)
            b_fp32 = torch.from_numpy(
                _dequantize(b_q0, X_scale * int(W_scales[0].item()), 0)
            ).to(dtype=torch.float) if use_bias else None

        # Observe X_fp32 and determine X_scale and X_zero_point, this should match
        # internals of dynamic linear.
        X_scale, X_zp = _calculate_dynamic_qparams(X_fp32, torch.quint8)
        X_q = torch.quantize_per_tensor(X_fp32, scale=X_scale, zero_point=X_zp, dtype=torch.quint8)

        # Weight prepacking operator for dynamic quantized Linear
        W_prepack = qlinear_prepack(W_q, b_fp32)
        # Dynamic quantized Linear operator with prepacked weight
        Y_fp32 = qlinear_dynamic(X_q.dequantize(), W_prepack)
        # Y_fp32 = qlinear_dynamic(X_fp32, W_prepack, b_fp32)

        Y_fp32_ref = F.linear(X_q.dequantize(), W_q.dequantize(), b_fp32)
        # Y_fp32_ref = F.linear(X_fp32, W_fp32, b_fp32)
        # if use_multi_dim_input:
        #     Y_fp32_ref = Y_fp32_ref.view(3, int(batch_size / 3), output_channels)

        if use_relu:
            Y_fp32_ref[Y_fp32_ref < 0.0] = 0.0

        self.assertEqual(Y_fp32, Y_fp32_ref,
                         message="torch.ops.quantized.linear_dynamic (fbgemm) results are off")

    @skipIfNoFBGEMM
    @given(
        batch_size=st.integers(1, 4),
        input_channels=st.integers(16, 32),
        output_channels=st.integers(4, 8),
    )
    def test_qlinear_legacy(self, batch_size, input_channels, output_channels):
        X_scale = 1.0
        X_zp = 0
        X_value_min = 0
        X_value_max = 255
        X_q0 = np.round(np.random.rand(batch_size, input_channels) * (
            X_value_max - X_value_min) + X_value_min
        ).astype(np.uint8)
        X_q0[0, 0] = X_value_min
        X_q0[0, 1] = X_value_max

        W_scale = 1.0
        W_zp = 0
        W_value_min = -128
        W_value_max = 127
        W_q0 = np.round(
            np.random.rand(output_channels, input_channels)
            * (W_value_max - W_value_min)
            + W_value_min
        ).astype(np.int8)
        W_q0[0, 0] = W_value_min
        W_q0[1, 0] = W_value_max

        b_value_min = -10
        b_value_max = 10
        b_q0 = np.round(
            np.random.rand(output_channels) * (b_value_max - b_value_min) +
            b_value_min
        ).astype(np.int32)

        avoid_vpmaddubsw_overflow_linear(
            batch_size,
            input_channels,
            output_channels,
            X_q0,
            X_value_min,
            X_value_max,
            W_q0,
            W_value_min,
            W_value_max,
        )

        X_fp32 = torch.from_numpy(_dequantize(X_q0, X_scale, X_zp)).to(dtype=torch.float)
        W_fp32 = torch.from_numpy(_dequantize(W_q0, W_scale, W_zp)).to(dtype=torch.float)
        b_fp32 = torch.from_numpy(
            _dequantize(b_q0, X_scale * W_scale, 0)
        ).to(dtype=torch.float)

        W_scale, W_zp = _calculate_dynamic_qparams(W_fp32, torch.qint8)
        W_q = torch.quantize_per_tensor(W_fp32, scale=W_scale, zero_point=W_zp, dtype=torch.qint8)

        # Observe X_fp32 and determine X_scale and X_zero_point, this should match
        # internals of dynamic linear.
        X_scale, X_zp = _calculate_dynamic_qparams(X_fp32, torch.quint8)
        X_q = torch.quantize_per_tensor(X_fp32, scale=X_scale, zero_point=X_zp, dtype=torch.quint8)

        W_int8, col_offsets, W_scale, W_zp = torch.fbgemm_linear_quantize_weight(W_q.dequantize())
        W_prepack = torch.fbgemm_pack_quantized_matrix(W_int8.clone(), W_int8.size(1), W_int8.size(0))
        # Quantized Linear operator with prepacked weight
        Y_fp32 = torch.fbgemm_linear_int8_weight(
            X_q.dequantize(), W_q.dequantize(), W_prepack, col_offsets,
            W_scale, W_zp, b_fp32)

        Y_fp32_ref = F.linear(X_q.dequantize(), W_q.dequantize(), b_fp32)
        # Y_fp32_ref = F.linear(X_fp32, W_fp32, b_fp32)

        self.assertEqual(Y_fp32, Y_fp32_ref,
                         message="torch.ops.quantized.fbgemm_linear_dynamic results are off")

class TestQuantizedLinear(unittest.TestCase):
    """Tests the correctness of the quantized linear and linear_relu op."""
    @given(batch_size=st.integers(1, 4),
           input_channels=st.integers(16, 32),
           output_channels=st.integers(4, 8),
           use_bias=st.booleans(),
           use_relu=st.booleans(),
           use_multi_dim_input=st.booleans(),
           use_channelwise=st.booleans())
    @override_qengines
    def test_qlinear(self, batch_size, input_channels, output_channels, use_bias,
                     use_relu, use_multi_dim_input, use_channelwise):
        decimal_val = 4
        if torch.backends.quantized.engine == 'qnnpack':
            use_multi_dim_input = False
            # QNNPACK supports uint8 in the kernels. In the op we shift the int8
            # weight values to uint8 to be on par with fbgemm. However, this causes
            # some rounding issues in rare cases. So, we relax the check to allow
            # off by one results.
            decimal_val = 0

        qlinear_prepack = torch.ops.quantized.linear_prepack
        if use_relu:
            qlinear = torch.ops.quantized.linear_relu
        else:
            qlinear = torch.ops.quantized.linear
        if use_multi_dim_input:
            batch_size *= 3  # Test the multi-dim input tensor
        X_scale = 1.5
        X_zp = 5
        X_value_min = 0
        X_value_max = 225
        X_q0 = np.round(
            np.random.rand(batch_size, input_channels) *
            (X_value_max - X_value_min)
            + X_value_min
        ).astype(np.uint8)
        W_scales = np.random.rand(output_channels)
        W_zps = np.round(np.random.rand(output_channels) * 100 - 50).astype(np.int)
        W_value_min = -128
        W_value_max = 127
        W_q0 = np.round(
            np.random.rand(output_channels, input_channels)
            * (W_value_max - W_value_min)
            + W_value_min
        ).astype(np.int8)
        b_value_min = -10
        b_value_max = 10
        b_q0 = np.round(
            np.random.rand(output_channels) *
            (b_value_max - b_value_min) + b_value_min
        ).astype(np.int32) if use_bias else None
        avoid_vpmaddubsw_overflow_linear(
            batch_size,
            input_channels,
            output_channels,
            X_q0,
            X_value_min,
            X_value_max,
            W_q0,
            W_value_min,
            W_value_max,
        )
        X = torch.from_numpy(_dequantize(
            X_q0, X_scale, X_zp)).to(dtype=torch.float)
        X_q = torch.quantize_per_tensor(
            X, scale=X_scale, zero_point=X_zp, dtype=torch.quint8)
        if use_channelwise:
            W = torch.from_numpy(_dequantize(W_q0, W_scales.reshape(
                (-1, 1)), W_zps.reshape((-1, 1)))).to(dtype=torch.float)
            W_q = torch.quantize_per_channel(W, scales=torch.from_numpy(W_scales),
                                             zero_points=torch.from_numpy(W_zps), axis=0, dtype=torch.qint8)
            b = torch.from_numpy(_dequantize(
                b_q0, X_scale * W_scales, 0)).to(dtype=torch.float) if use_bias else None
            b_q = torch.quantize_per_channel(b, scales=torch.from_numpy(X_scale * W_scales),
                                             zero_points=torch.zeros(output_channels, dtype=torch.long),
                                             axis=0, dtype=torch.qint32) if use_bias else None
        else:
            W = torch.from_numpy(_dequantize(
                W_q0, W_scales[0], W_zps[0])).to(dtype=torch.float)
            W_q = torch.quantize_per_tensor(W, scale=W_scales[0], zero_point=(
                W_zps[0].astype(int).item()), dtype=torch.qint8)
            b = torch.from_numpy(_dequantize(
                b_q0, X_scale * (W_scales[0].item()), 0)).to(dtype=torch.float) if use_bias else None
            b_q = torch.quantize_per_tensor(
                b, scale=X_scale * (W_scales[0].item()), zero_point=0, dtype=torch.qint32) if use_bias else None
        # Compare X_scale * W_scale * input_channels * X_value_max * W_value_max with
        # Y_scale * 255 (max for uint8).
        Y_scale = 125.1234
        Y_zp = 5
        # Weight prepacking operator for quantized Linear
        float_bias = b if use_bias else None
        W_prepack = qlinear_prepack(W_q, float_bias)
        if use_multi_dim_input:
            X_q = X_q.view(3, int(batch_size / 3), input_channels)
        # Quantized Linear operator with prepacked weight
        Y_q = qlinear(X_q, W_prepack, Y_scale, Y_zp)
        if not use_channelwise:
            # Test the per-tensor quantization only
            # Reference quantized Linear operator
            Y_q_ref = qlinear_ref(X_q0, X_scale, X_zp, W_q0,
                                  W_scales[0], W_zps[0], b_q0, Y_scale, Y_zp)
            if use_relu:
                Y_q_ref[Y_q_ref < Y_zp] = Y_zp
            if use_multi_dim_input:
                Y_q_ref = np.reshape(
                    Y_q_ref, (3, int(batch_size / 3), output_channels))
            # Assert equal
            np.testing.assert_array_almost_equal(Y_q_ref, Y_q.int_repr().numpy(), decimal=decimal_val)
        # Test both per-tensor and per-channel quantization
        # Reference quantized result from PyTorch Linear operator
        W_fp32 = W_q.dequantize().to(dtype=torch.float)
        X_fp32 = X_q.dequantize().to(dtype=torch.float)
        b_fp32 = b_q.dequantize().to(dtype=torch.float) if use_bias else None
        Y_fp32_ref = F.linear(X_fp32, W_fp32, b_fp32)
        if use_relu:
            Y_fp32_ref[Y_fp32_ref < 0.0] = 0.0
        Y_q_ref2 = torch.quantize_per_tensor(
            Y_fp32_ref, Y_scale, Y_zp, torch.quint8)
        # Assert equal
        np.testing.assert_array_almost_equal(
            Y_q_ref2.int_repr().numpy(), Y_q.int_repr().numpy(), decimal=decimal_val)

    """Tests the correctness of the quantized::linear_unpack op."""
    @given(W=hu.tensor(shapes=hu.array_shapes(2, 2,),
                       qparams=hu.qparams(dtypes=torch.qint8)),
           use_channelwise=st.booleans())
    @override_qengines
    def test_qlinear_unpack(self, W, use_channelwise):

        W, (W_scale, W_zp, torch_type) = W
        if use_channelwise:
            output_channels = W.shape[0]
            W_scales = torch.rand(output_channels).to(torch.double)
            W_zps = torch.round(torch.rand(output_channels)
                                * 100 - 50).to(torch.int64)
        qlinear_prepack = torch.ops.quantized.linear_prepack
        qlinear_unpack = torch.ops.quantized.linear_unpack

        W = torch.from_numpy(W)
        if use_channelwise:
            W_q = torch.quantize_per_channel(
                W, W_scales, W_zps, 0, dtype=torch_type)
        else:
            W_q = torch.quantize_per_tensor(W, scale=W_scale, zero_point=W_zp,
                                            dtype=torch_type)
        # Weight prepacking operator for quantized Linear
        W_prepack = qlinear_prepack(W_q)
        # Weight unpack operator for quantized Linear (Used for serialization)
        W_q_origin = qlinear_unpack(W_prepack)[0]
        # Assert equal
        np.testing.assert_equal(W_q.int_repr(), W_q_origin.int_repr().numpy())
        if use_channelwise:
            np.testing.assert_array_almost_equal(np.float32(W_q.q_per_channel_scales().numpy()),
                                                 np.float32(
                                                     W_q_origin.q_per_channel_scales().numpy()),
                                                 decimal=4)
            np.testing.assert_equal(W_q.q_per_channel_zero_points(
            ).numpy(), W_q_origin.q_per_channel_zero_points().numpy())
        else:
            np.testing.assert_equal(np.float32(
                W_q.q_scale()), np.float32(W_q_origin.q_scale()))
            np.testing.assert_equal(
                W_q.q_zero_point(), W_q_origin.q_zero_point())

class TestQuantizedConv(unittest.TestCase):
    def _test_qconv_unpack_impl(
        self, qconv_prepack_fn, qconv_unpack_fn, inputs, strides, pads,
        channelwise
    ):
        (X_data, W_data, bias_data, groups) = inputs
        (X, (X_scale, X_zero_point, X_qtype)) = X_data
        (W, (W_scale, W_zero_point, W_qtype)) = W_data
        (bias, (bias_scale, bias_zero_point, bias_qtype)) = bias_data
        if channelwise:
            output_channels = W.shape[0]
            W_scale = torch.tensor([W_scale] * output_channels)
            W_zero_point = torch.tensor([W_zero_point] * output_channels)

        W = torch.from_numpy(W).float()
        bias = torch.from_numpy(bias).float()
        if channelwise:
            W_q = torch.quantize_per_channel(
                W, scales=W_scale, zero_points=W_zero_point, axis=0,
                dtype=W_qtype)
        else:
            W_q = torch.quantize_per_tensor(
                W, scale=W_scale, zero_point=W_zero_point, dtype=W_qtype)

        dilations = (1,) * len(strides)
        W_packed = qconv_prepack_fn(W_q, bias, strides, pads, dilations, groups)
        (W_unpacked, bias) = qconv_unpack_fn(W_packed)

        # Assert equal
        np.testing.assert_equal(W_q.int_repr().numpy(),
                                W_unpacked.int_repr().numpy())
        if channelwise:
            np.testing.assert_array_almost_equal(
                np.float32(W_q.q_per_channel_scales().numpy()),
                np.float32(W_unpacked.q_per_channel_scales().numpy()),
                decimal=4)
            np.testing.assert_equal(W_q.q_per_channel_zero_points(
            ).numpy(), W_unpacked.q_per_channel_zero_points().numpy())
        else:
            np.testing.assert_equal(np.float32(
                W_q.q_scale()), np.float32(W_unpacked.q_scale()))
            np.testing.assert_equal(
                W_q.q_zero_point(), W_unpacked.q_zero_point())

    def _make_qconv_tensors(
        self, batch_size,
        input_channels_per_group, input_feature_map_shape,
        output_channels_per_group, groups, kernels, strides, pads, dilations,
        X_scale, X_zero_point, W_scale, W_zero_point,
        use_bias, use_channelwise
    ):
        input_channels = input_channels_per_group * groups
        output_channels = output_channels_per_group * groups
        # Padded input size should be at least as big as dilated kernel
        kernels = _single(kernels)
        strides = _single(strides)
        pads = _single(pads)
        dilations = _single(dilations)
        for i in range(len(kernels)):
            assume(input_feature_map_shape[i] + 2 * pads[i]
                   >= dilations[i] * (kernels[i] - 1) + 1)
        W_scale = W_scale * output_channels
        W_zero_point = W_zero_point * output_channels
        # Resize W_scale and W_zero_points arrays equal to output_channels
        W_scale = W_scale[:output_channels]
        W_zero_point = W_zero_point[:output_channels]
        # For testing, we use small values for weights and for activations
        # so that no overflow occurs in vpmaddubsw instruction. If the
        # overflow occurs in qconv implementation and if there is no
        # overflow
        # In reference we can't exactly match the results with reference.
        # Please see the comment in qconv implementation file
        # aten/src/ATen/native/quantized/cpu/qconv.cpp for more details.
        (W_value_min, W_value_max) = (-5, 5)
        # the operator expects them in the format
        # (output_channels, input_channels/groups,
        #  kernel_d, kernel_h, kernel_w)
        W_init = torch.randint(
            W_value_min,
            W_value_max,
            (output_channels, input_channels_per_group,) + kernels,
        )
        b_init = torch.randint(0, 10, (output_channels,))

        (X_value_min, X_value_max) = (0, 4)
        X_init = torch.randint(
            X_value_min,
            X_value_max,
            (batch_size, input_channels,) + input_feature_map_shape,
        )
        X = X_scale * (X_init - X_zero_point).float()

        if use_channelwise:
            W_shape = (-1, 1) + (1,) * len(kernels)
            W_scales_tensor = torch.tensor(W_scale, dtype=torch.float)
            W_zero_points_tensor = torch.tensor(W_zero_point, dtype=torch.float)
            W = W_scales_tensor.reshape(*W_shape) * (
                W_init.float() - W_zero_points_tensor.reshape(*W_shape)).float()
            b = X_scale * W_scales_tensor * b_init.float()
        else:
            W = W_scale[0] * (W_init - W_zero_point[0]).float()
            b = X_scale * W_scale[0] * b_init.float()

        X_q = torch.quantize_per_tensor(
            X, scale=X_scale, zero_point=X_zero_point, dtype=torch.quint8)
        if use_channelwise:
            W_q = torch.quantize_per_channel(
                W, W_scales_tensor, W_zero_points_tensor.long(), 0,
                dtype=torch.qint8)
        else:
            W_q = torch.quantize_per_tensor(
                W, scale=W_scale[0], zero_point=W_zero_point[0],
                dtype=torch.qint8)

        bias_float = b if use_bias else None

        return (X, W), (X_q, W_q), bias_float

    def _test_qconv_impl(
        self, qconv_fn, qconv_prepack_fn, conv_op, batch_size,
        input_channels_per_group, input_feature_map_shape,
        output_channels_per_group, groups, kernels, strides, pads, dilations,
        X_scale, X_zero_point, W_scale, W_zero_point, Y_scale, Y_zero_point,
        use_bias, use_relu, use_channelwise
    ):
        (X, W), (X_q, W_q), bias_float = self._make_qconv_tensors(
            batch_size, input_channels_per_group, input_feature_map_shape,
            output_channels_per_group, groups, kernels,
            strides, pads, dilations, X_scale, X_zero_point, W_scale,
            W_zero_point, use_bias, use_channelwise)
        # Assign weights
        conv_op.weight = torch.nn.Parameter(W, requires_grad=False)
        conv_op.bias = torch.nn.Parameter(
            bias_float, requires_grad=False) if use_bias else None
        result_ref = conv_op(X)
        if use_relu:
            relu = torch.nn.ReLU()
            result_ref = relu(result_ref)

        # Quantize reference results for comparison
        result_ref_q = torch.quantize_per_tensor(
            result_ref, scale=Y_scale, zero_point=Y_zero_point,
            dtype=torch.quint8)

        W_prepack = qconv_prepack_fn(
            W_q, bias_float, strides, pads, dilations, groups)
        Y_q = qconv_fn(
            X_q,
            W_prepack,
            Y_scale,
            Y_zero_point,
        )

        # Make sure the results match
        # assert_array_almost_equal compares using the following formula:
        #     abs(desired-actual) < 1.5 * 10**(-decimal)
        # (https://docs.scipy.org/doc/numpy/reference/generated/numpy.testing.assert_almost_equal.html)
        # We use decimal = 0 to ignore off-by-1 differences between
        # reference and test. Off-by-1 differences arise due to the order of
        # round and zero_point addition operation, i.e., if addition
        # followed by round is used by reference and round followed by
        # addition is used by test, the results may differ by 1.
        # For example, the result of round(2.5) + 1 is 3 while
        # round(2.5 + 1) is 4 assuming the rounding mode is
        # round-to-nearest, ties-to-even.
        np.testing.assert_array_almost_equal(
            result_ref_q.int_repr().numpy(), Y_q.int_repr().numpy(), decimal=0)

    """Tests the correctness of quantized convolution op."""
    @given(batch_size=st.integers(1, 3),
           input_channels_per_group=st.sampled_from([2, 4, 5, 8, 16, 32]),
           height=st.integers(10, 16),
           width=st.integers(7, 14),
           output_channels_per_group=st.sampled_from([2, 4, 5, 8, 16, 32]),
           groups=st.integers(1, 3),
           kernel_h=st.integers(1, 7),
           kernel_w=st.integers(1, 7),
           stride_h=st.integers(1, 2),
           stride_w=st.integers(1, 2),
           pad_h=st.integers(0, 2),
           pad_w=st.integers(0, 2),
           dilation=st.integers(1, 2),
           X_scale=st.floats(1.2, 1.6),
           X_zero_point=st.integers(0, 4),
           W_scale=st.lists(st.floats(0.2, 1.6), min_size=1, max_size=2),
           W_zero_point=st.lists(st.integers(-5, 5), min_size=1, max_size=2),
           Y_scale=st.floats(4.2, 5.6),
           Y_zero_point=st.integers(0, 4),
           use_bias=st.booleans(),
           use_relu=st.sampled_from([False]),
           use_channelwise=st.booleans())
    @override_qengines
    def test_qconv2d(
            self,
            batch_size,
            input_channels_per_group,
            height,
            width,
            output_channels_per_group,
            groups,
            kernel_h,
            kernel_w,
            stride_h,
            stride_w,
            pad_h,
            pad_w,
            dilation,
            X_scale,
            X_zero_point,
            W_scale,
            W_zero_point,
            Y_scale,
            Y_zero_point,
            use_bias,
            use_relu,
            use_channelwise,
    ):
        input_channels = input_channels_per_group * groups
        output_channels = output_channels_per_group * groups
        kernels = (kernel_h, kernel_w)
        strides = (stride_h, stride_w)
        pads = (pad_h, pad_w)
        dilations = (dilation, dilation)

        qconv = torch.ops.quantized.conv2d
        if use_relu:
            qconv = torch.ops.quantized.conv2d_relu
        qconv_prepack = torch.ops.quantized.conv2d_prepack
        conv_op = torch.nn.Conv2d(
            input_channels,
            output_channels,
            kernels,
            strides,
            pads,
            dilations,
            groups,
        )
        self._test_qconv_impl(
            qconv, qconv_prepack, conv_op, batch_size,
            input_channels_per_group, (height, width),
            output_channels_per_group, groups, kernels, strides, pads,
            dilations, X_scale, X_zero_point, W_scale, W_zero_point,
            Y_scale, Y_zero_point, use_bias, use_relu, use_channelwise)

    """Tests the correctness of the quantized::qconv_unpack op."""
    @given(
        inputs=hu.tensor_conv(
            spatial_dim=2, batch_size_range=(1, 3),
            input_channels_per_group_range=(1, 4),
            output_channels_per_group_range=(1, 4), feature_map_range=(4, 8),
            kernel_range=(1, 4), max_groups=4,
            qparams=[hu.qparams(dtypes=torch.quint8,
                                zero_point_min=0,
                                zero_point_max=0),
                     hu.qparams(dtypes=torch.qint8,
                                zero_point_min=0,
                                zero_point_max=0),
                     hu.qparams(dtypes=torch.qint32,
                                zero_point_min=0,
                                zero_point_max=0)]),
        stride_h=st.integers(1, 3), stride_w=st.integers(1, 3),
        pad_h=st.integers(1, 2), pad_w=st.integers(1, 2),
        channelwise=st.booleans())
    @override_qengines
    def test_qconv_unpack(
        self, inputs, stride_h, stride_w, pad_h, pad_w, channelwise
    ):

        qconv_prepack = torch.ops.quantized.conv2d_prepack
        qconv_unpack = torch.ops.quantized.conv2d_unpack
        self._test_qconv_unpack_impl(
            qconv_prepack, qconv_unpack, inputs, (stride_h, stride_w),
            (pad_h, pad_w), channelwise)

    """Tests the correctness of quantized 1D convolution op."""
    @given(batch_size=st.integers(1, 6),
           input_channels_per_group=st.sampled_from((2, 4, 5, 8, 16, 32)),
           output_channels_per_group=st.sampled_from((2, 4, 5, 8, 16, 32)),
           groups=st.integers(1, 3),
           length=st.integers(4, 16),
           kernel=st.integers(1, 7),
           stride=st.integers(1, 2),
           pad=st.integers(0, 2),
           dilation=st.integers(1, 2),
           X_scale=st.floats(1.2, 1.6),
           X_zero_point=st.integers(0, 4),
           W_scale=st.lists(st.floats(0.2, 1.6), min_size=1, max_size=2),
           W_zero_point=st.lists(st.integers(-5, 5), min_size=1, max_size=2),
           Y_scale=st.floats(4.2, 5.6),
           Y_zero_point=st.integers(0, 4),
           use_bias=st.booleans())
    @override_qengines
    def test_qconv1d(
        self,
        batch_size,
        input_channels_per_group,
        output_channels_per_group,
        groups,
        length,
        kernel,
        stride,
        pad,
        dilation,
        X_scale,
        X_zero_point,
        W_scale,
        W_zero_point,
        Y_scale,
        Y_zero_point,
        use_bias,
    ):

        input_channels = input_channels_per_group * groups
        output_channels = output_channels_per_group * groups

        (X, W), (X_q, W_q), bias_float = self._make_qconv_tensors(
            batch_size, input_channels_per_group, (length,),
            output_channels_per_group, groups, kernel, stride, pad,
            dilation, X_scale, X_zero_point, W_scale, W_zero_point,
            use_bias, False)

        true_conv1d = torch.nn.Conv1d(
            input_channels,
            output_channels,
            kernel,
            stride,
            pad,
            dilation,
            groups,
        )
        true_conv1d.weight = torch.nn.Parameter(W)
        true_conv1d.bias = torch.nn.Parameter(bias_float) if use_bias else None
        true_outp = true_conv1d(X)
        q_result_ref = torch.quantize_per_tensor(
            true_outp, scale=Y_scale, zero_point=Y_zero_point,
            dtype=torch.quint8)

        conv_op = torch.nn.quantized.Conv1d(
            input_channels,
            output_channels,
            kernel,
            stride,
            pad,
            dilation,
            groups,
        )
        # Get the quantized weights and the output quantization params.
        conv_op.set_weight_bias(W_q, bias_float)
        conv_op.scale = float(Y_scale)
        conv_op.zero_point = int(Y_zero_point)

        q_outp = conv_op(X_q)

        np.testing.assert_array_almost_equal(
            q_result_ref.int_repr().numpy(),
            q_outp.int_repr().numpy(),
            decimal=0)

    @given(batch_size=st.integers(1, 4),
           input_channels_per_group=st.sampled_from([2, 4, 5, 8, 16]),
           D=st.integers(4, 8),
           H=st.integers(4, 8),
           W=st.integers(4, 8),
           output_channels_per_group=st.sampled_from([2, 4, 5, 8, 16]),
           groups=st.integers(1, 3),
           kernel_d=st.integers(1, 4),
           kernel_h=st.integers(1, 4),
           kernel_w=st.integers(1, 4),
           stride_d=st.integers(1, 2),
           stride_h=st.integers(1, 2),
           stride_w=st.integers(1, 2),
           pad_d=st.integers(0, 2),
           pad_h=st.integers(0, 2),
           pad_w=st.integers(0, 2),
           dilation=st.integers(1, 2),
           X_scale=st.floats(1.2, 1.6),
           X_zero_point=st.integers(0, 4),
           W_scale=st.lists(st.floats(0.2, 1.6), min_size=1, max_size=2),
           W_zero_point=st.lists(st.integers(-5, 5), min_size=1, max_size=2),
           Y_scale=st.floats(4.2, 5.6),
           Y_zero_point=st.integers(0, 4),
           use_bias=st.booleans(),
           use_relu=st.booleans(),
           use_channelwise=st.booleans(),
           qengine=st.sampled_from(("fbgemm",)))
    def test_qconv3d(
        self,
        batch_size,
        input_channels_per_group,
        D,
        H,
        W,
        output_channels_per_group,
        groups,
        kernel_d,
        kernel_h,
        kernel_w,
        stride_d,
        stride_h,
        stride_w,
        pad_d,
        pad_h,
        pad_w,
        dilation,
        X_scale,
        X_zero_point,
        W_scale,
        W_zero_point,
        Y_scale,
        Y_zero_point,
        use_bias,
        use_relu,
        use_channelwise,
        qengine
    ):
        if qengine not in supported_qengines:
            return

        input_channels = input_channels_per_group * groups
        output_channels = output_channels_per_group * groups
        kernels = (kernel_d, kernel_h, kernel_w)
        strides = (stride_d, stride_h, stride_w)
        pads = (pad_d, pad_h, pad_w)
        dilations = (dilation, dilation, dilation)

        with override_quantized_engine(qengine):
            qconv = torch.ops.quantized.conv3d
            if use_relu:
                qconv = torch.ops.quantized.conv3d_relu
            qconv_prepack = torch.ops.quantized.conv3d_prepack
            conv_op = torch.nn.Conv3d(
                input_channels,
                output_channels,
                kernels,
                strides,
                pads,
                dilations,
                groups,
            )
            self._test_qconv_impl(
                qconv, qconv_prepack, conv_op, batch_size,
                input_channels_per_group, (D, H, W), output_channels_per_group,
                groups, kernels, strides, pads, dilations, X_scale,
                X_zero_point, W_scale, W_zero_point, Y_scale, Y_zero_point,
                use_bias, use_relu, use_channelwise)

    """Tests the correctness of the quantized::qconv3d_unpack op."""
    @given(
        inputs=hu.tensor_conv(
            spatial_dim=3, batch_size_range=(1, 3),
            input_channels_per_group_range=(1, 3),
            output_channels_per_group_range=(1, 3), feature_map_range=(3, 6),
            kernel_range=(1, 3), max_groups=3,
            qparams=[hu.qparams(dtypes=torch.quint8,
                                zero_point_min=0,
                                zero_point_max=0),
                     hu.qparams(dtypes=torch.qint8,
                                zero_point_min=0,
                                zero_point_max=0),
                     hu.qparams(dtypes=torch.qint32,
                                zero_point_min=0,
                                zero_point_max=0)]),
        stride_d=st.integers(1, 2), stride_h=st.integers(1, 2),
        stride_w=st.integers(1, 2),
        pad_d=st.integers(1, 2), pad_h=st.integers(1, 2),
        pad_w=st.integers(1, 2),
        channelwise=st.booleans(),
        qengine=st.sampled_from(("fbgemm",)))
    def test_qconv3d_unpack(
        self, inputs, stride_d, stride_h, stride_w, pad_d, pad_h, pad_w,
        channelwise, qengine
    ):
        if qengine not in supported_qengines:
            return

        with override_quantized_engine(qengine):
            qconv3d_prepack = torch.ops.quantized.conv3d_prepack
            qconv3d_unpack = torch.ops.quantized.conv3d_unpack
            self._test_qconv_unpack_impl(
                qconv3d_prepack, qconv3d_unpack, inputs,
                (stride_d, stride_h, stride_w), (pad_d, pad_h, pad_w),
                channelwise)


class TestPadding(TestCase):
    @given(batch_size=st.integers(1, 64),
           channels=st.integers(1, 64),
           width=st.integers(16, 128),
           qtype=st.sampled_from(hu._ALL_QINT_TYPES))
    def test_reflection_pad1d(self, batch_size, channels, width, qtype):
        padding = width // 4

        x = torch.arange(batch_size * channels * width).to(torch.float)
        x = x.resize(batch_size, channels, width)
        # Per-Tensor test
        scale, zp = _calculate_dynamic_qparams(x, qtype)
        qx = torch.quantize_per_tensor(x, scale, zp, qtype)

        padding_op = torch.nn.ReflectionPad1d(padding)

        y_ref = padding_op(x)
        qy_ref = torch.quantize_per_tensor(y_ref, scale, zp, qtype)
        qy_hat = padding_op(qx)

        self.assertEqual(qy_ref, qy_hat)


@unittest.skipUnless('qnnpack' in supported_qengines,
                     "This Pytorch Build has not been built with or does not support QNNPACK")
class TestQNNPackOps(TestCase):
    """Tests the correctness of the quantized::qnnpack_relu op."""
    @given(X=hu.tensor(shapes=hu.array_shapes(1, 5, 1, 5),
                       qparams=hu.qparams(dtypes=torch.quint8,
                                          zero_point_min=0,
                                          zero_point_max=0)))
    def test_qnnpack_relu(self, X):
        with override_quantized_engine('qnnpack'):
            X, (scale, zero_point, torch_type) = X
            relu = torch.nn.functional.relu
            X = torch.from_numpy(X)
            Y = X.clone()

            qX = torch.quantize_per_tensor(X, scale=scale, zero_point=zero_point, dtype=torch_type)
            qY_hat = relu(qX)

            Y[Y < 0] = 0
            qY = torch.quantize_per_tensor(Y, scale=scale, zero_point=zero_point, dtype=torch_type)
            self.assertEqual(qY, qY_hat)

    """Tests the correctness of the quantized::qnnpack_tanh op."""
    @skipIfNoFBGEMM
    @given(X=hu.tensor(shapes=hu.array_shapes(1, 5, 1, 5),
                       qparams=hu.qparams(dtypes=torch.quint8)))
    def test_qnnpack_tanh(self, X):
        # Note: In QNNPACK the output scale and zero_point can only be
        #       2.0/256, 128 respectively, as it uses a LUT with 256 bins.
        X, (scale, zero_point, torch_type) = X
        X = torch.from_numpy(X)
        qX = torch.quantize_per_tensor(X, scale=scale,
                                       zero_point=zero_point,
                                       dtype=torch_type)

        # Floating point reference
        Y = torch.tanh(X)
        qY = torch.quantize_per_tensor(Y, scale=1.0 / 128, zero_point=128,
                                       dtype=torch.quint8)
        with override_quantized_engine('fbgemm'):
            qYserver = torch.tanh(qX)
        with override_quantized_engine('qnnpack'):
            qY_hat = torch.tanh(qX)
            self.assertEqual(qY, qY_hat,
                             message="QNNPACK TanH failed (FP ref)!")
            self.assertEqual(qYserver, qY_hat,
                             message="QNNPACK TanH failed (FBGEMM ref)!")

    """Tests the correctness of the quantized::qnnpack_sigmoid op."""
    @skipIfNoFBGEMM
    @given(X=hu.tensor(shapes=hu.array_shapes(1, 5, 1, 5),
                       qparams=hu.qparams(dtypes=torch.quint8)))
    def test_qnnpack_sigmoid(self, X):
        # Note: In QNNPACK the output scale and zero_point can only be
        #       1.0/256, 0 respectively, as it uses a LUT with 256 bins.
        X, (scale, zero_point, torch_type) = X
        X = torch.from_numpy(X).to(torch.float32)
        qX = torch.quantize_per_tensor(X, scale=scale,
                                       zero_point=zero_point,
                                       dtype=torch_type)

        # Floating point reference
        Y = torch.sigmoid(X)
        qY = torch.quantize_per_tensor(Y, scale=1.0 / 256, zero_point=0,
                                       dtype=torch.quint8)
        with override_quantized_engine('fbgemm'):
            qYserver = torch.sigmoid(qX)
        with override_quantized_engine('qnnpack'):
            qY_hat = torch.sigmoid(qX)
            self.assertEqual(qY, qY_hat,
                             message="QNNPACK Sigmoid failed (FP ref)!")
            self.assertEqual(qYserver, qY_hat,
                             message="QNNPACK Sigmoid failed (FBGEMM ref)!")

    @skipIfNoFBGEMM
    def test_qnnpack_sigmoid_sweep(self):
        # Input parameters
        f_min = -4.0
        f_max = 4.0
        scale = (f_max - f_min) / 256.0
        zero_point = 128
        dtype = torch.quint8

        step = scale / 2.0
        x = np.arange(f_min, f_max + step, step)
        X = torch.from_numpy(x).to(torch.float32)
        qX = torch.quantize_per_tensor(X, scale=scale,
                                       zero_point=zero_point,
                                       dtype=dtype)

        dqX = qX.dequantize()
        # Floating point reference
        Y = torch.sigmoid(dqX)
        qY = torch.quantize_per_tensor(Y, scale=1.0 / 256, zero_point=0,
                                       dtype=torch.quint8)
        with override_quantized_engine('fbgemm'):
            qYserver = torch.sigmoid(qX)
        with override_quantized_engine('qnnpack'):
            qY_hat = torch.sigmoid(qX)
            self.assertEqual(qY, qY_hat,
                             message="QNNPACK Sigmoid failed (FP ref)!")
            self.assertEqual(qYserver, qY_hat,
                             message="QNNPACK Sigmoid failed (FBGEMM ref)!")

    """Tests the correctness of the quantized::add (qnnpack) op."""
    @settings(suppress_health_check=(HealthCheck.filter_too_much,))
    @given(A=hu.tensor(shapes=hu.array_shapes(1, 5, 1, 5),
                       qparams=hu.qparams(dtypes=torch.quint8)),
           zero_point=st.sampled_from([0, 2, 5, 15, 127]),
           scale_A=st.sampled_from([0.001, 0.057, 0.889, 12.3]),
           scale_B=st.sampled_from([0.008, 0.0821, 0.67, 7]),
           scale_C=st.sampled_from([0.003, 0.07821, 0.457, 7.34]),)
    def test_qnnpack_add(self, A, zero_point, scale_A, scale_B, scale_C):
        with override_quantized_engine('qnnpack'):
            A_temp = A
            A, (scale_a, zero_point_A, torch_type) = A_temp
            B, (scale_b, zero_point_B, torch_type) = A_temp
            A = torch.from_numpy(A)
            B = torch.from_numpy(B)

            assume(scale_A // scale_C >= 2**-14)
            assume(scale_A // scale_C < 2**8)
            assume(scale_B // scale_C >= 2**-14)
            assume(scale_B // scale_C < 2**8)

            zero_point_C = 127
            qA = torch.quantize_per_tensor(A, scale=scale_A, zero_point=zero_point,
                                           dtype=torch.quint8)
            qB = torch.quantize_per_tensor(B, scale=scale_B, zero_point=zero_point,
                                           dtype=torch.quint8)

            # Add ground truth
            C = (qA.dequantize() + qB.dequantize()).numpy()

            qC = _quantize(C, scale_C, zero_point_C)

            qC_qnnp = torch.ops.quantized.add(qA, qB, scale_C, zero_point_C)

            np.testing.assert_equal(qC, qC_qnnp.int_repr(),
                                    "Quantized addition failed.")

            Crelu = C.copy()
            Crelu[C < 0] = 0
            qCrelu = torch.quantize_per_tensor(torch.from_numpy(Crelu), scale_C,
                                               zero_point_C, dtype=torch.quint8)
            qCrelu_hat = torch.ops.quantized.add_relu(qA, qB, scale=scale_C, zero_point=zero_point_C)
            np.testing.assert_equal(qCrelu.int_repr().numpy(), qCrelu_hat.int_repr(),
                                    "Quantized addition with ReLU failed.")

            A = torch.ones((0, 2), dtype=torch.float32)
            qA = torch.quantize_per_tensor(A, scale=scale_A, zero_point=zero_point_A,
                                           dtype=torch.quint8)
            qC = torch.ops.quantized.add(qA, qA, scale_C, zero_point_C)
            np.testing.assert_equal(qC.size(), qA.size(),
                                    "Quantized addition with batch size 0 failed.")

    """Tests the correctness of quantized::qnnpack_maxpool2d op."""
    @given(A=hu.tensor(shapes=hu.array_shapes(4, 4, 3, 5),
                       qparams=hu.qparams(dtypes=torch.quint8)),
           kernel=st.sampled_from([2, 4]),
           stride=st.sampled_from([1, 2]),
           padding=st.sampled_from([1, 2]))
    def test_qnnpack_maxpool2d(self, A, kernel, stride, padding):
        import torch.nn.functional as F

        with override_quantized_engine('qnnpack'):
            A, (scale, zero_point, torch_type) = A
            X = torch.from_numpy(A)
            np_type = np.uint8
            dilation = 1

            # Check constraints
            assume(kernel // 2 >= padding)  # Kernel cannot be overhanging!

            iH, iW = X.shape[-2:]

            oH = pool_output_shape(iH, kernel, padding, stride, dilation)
            assume(oH > 0)
            oW = pool_output_shape(iW, kernel, padding, stride, dilation)
            assume(oW > 0)

            k = (kernel, kernel)
            s = (stride, stride)
            d = (dilation, dilation)
            p = (padding, padding)

            q_max_pool = torch.ops.quantized.max_pool2d

            a = scale * (X - zero_point).to(dtype=torch.float)
            qa = torch.quantize_per_tensor(a, scale=scale, zero_point=zero_point,
                                           dtype=torch_type)

            a_ref = qa.dequantize()

            a_pool = F.max_pool2d(a_ref, kernel_size=k, stride=s, padding=p,
                                  dilation=d)

            a_pool_nhwc = a_pool.permute([0, 2, 3, 1])

            qa_pool = q_max_pool(qa, k, s, p, d, ceil_mode=False)

            qa_pool_int = qa_pool.dequantize()
            np.testing.assert_equal(a_pool.numpy(), qa_pool_int.numpy())

            A = torch.ones((0, 2, 4, 4), dtype=torch.float32)
            qa = torch.quantize_per_tensor(A, scale=scale, zero_point=zero_point,
                                           dtype=torch_type)
            qc = q_max_pool(qa, k, s, p, d, ceil_mode=False)
            oH = pool_output_shape(4, kernel, padding, stride, dilation)
            oW = pool_output_shape(4, kernel, padding, stride, dilation)
            np.testing.assert_equal(qc.size(), (0, 2, oH, oW),
                                    "Quantized maxpool2d with batch size 0 failed.")

    @given(batch_size=st.integers(1, 5),
           channels=st.sampled_from([2, 4, 5, 8, 16, 32]),
           height=st.integers(4, 10),
           width=st.integers(4, 10),
           kernel=st.integers(2, 5),
           stride=st.integers(1, 2),
           padding=st.integers(1, 2),
           scale=st.floats(0.2, 1.6),
           zero_point=st.integers(0, 25)
           )
    def test_avg_pool2d(
            self,
            batch_size,
            channels,
            height,
            width,
            kernel,
            stride,
            padding,
            scale,
            zero_point

    ):
        with override_quantized_engine('qnnpack'):
            import torch.nn.functional as F
            X_init = torch.from_numpy(np.random.randint(
                0, 50, (batch_size, channels, height, width)))

            X = scale * (X_init - zero_point).to(dtype=torch.float)

            # Check constraints
            assume(kernel // 2 >= padding)  # Kernel cannot be overhanging!

            iH, iW = X.shape[-2:]

            oH = pool_output_shape(iH, kernel, padding, stride, 1)
            assume(oH > 0)
            oW = pool_output_shape(iW, kernel, padding, stride, 1)
            assume(oW > 0)
            k = (kernel, kernel)
            s = (stride, stride)
            p = (padding, padding)

            q_avg_pool = torch.nn.quantized.functional.avg_pool2d

            x_q = torch.quantize_per_tensor(X, scale=scale, zero_point=zero_point,
                                            dtype=torch.quint8)

            a_pool = F.avg_pool2d(x_q.dequantize().to(torch.float), kernel_size=k, stride=s, padding=p)
            qa_pool = q_avg_pool(x_q, k, s, p)
            # Quantize Ref Output
            a_pool_q = torch.quantize_per_tensor(a_pool, scale=scale, zero_point=zero_point,
                                                 dtype=torch.quint8)
            np.testing.assert_array_almost_equal(a_pool_q.int_repr().numpy(),
                                                 qa_pool.int_repr().numpy(), decimal=0)


    @given(batch_size=st.integers(1, 5),
           channels=st.sampled_from([2, 4, 5, 8, 16, 32]),
           height=st.integers(4, 20),
           width=st.integers(4, 20),
           output_height=st.integers(2, 10),
           output_width=st.integers(2, 10),
           scale=st.floats(0.2, 1.6),
           zero_point=st.integers(0, 25)
           )
    def test_adaptive_avg_pool2d(
            self,
            batch_size,
            channels,
            height,
            width,
            output_height,
            output_width,
            scale,
            zero_point

    ):
        with override_quantized_engine('qnnpack'):
            # Check constraints
            assume(height >= output_height)
            assume(width >= output_width)

            import torch.nn.functional as F
            X_init = torch.from_numpy(np.random.randint(
                0, 50, (batch_size, channels, height, width)))

            X = scale * (X_init - zero_point).to(dtype=torch.float)

            iH, iW = X.shape[-2:]

            q_avg_pool = torch.nn.quantized.functional.adaptive_avg_pool2d

            x_q = torch.quantize_per_tensor(X, scale=scale, zero_point=zero_point,
                                            dtype=torch.quint8)

            a_pool = F.adaptive_avg_pool2d(x_q.dequantize().to(torch.float), (output_height, output_width))
            qa_pool = q_avg_pool(x_q, (output_height, output_width))
            # Quantize Ref Output
            a_pool_q = torch.quantize_per_tensor(a_pool, scale=scale, zero_point=zero_point,
                                                 dtype=torch.quint8)
            np.testing.assert_array_almost_equal(a_pool_q.int_repr().numpy(),
                                                 qa_pool.int_repr().numpy(), decimal=0)


    @given(batch_size=st.integers(1, 5),
           channels=st.sampled_from([2, 4, 5, 8, 16, 32]),
           height=st.integers(4, 10),
           width=st.integers(4, 10),
           scale=st.floats(0.02, 2.6),
           zero_point=st.integers(0, 25))
    def test_mean(self, batch_size, channels, height, width, scale, zero_point):
        with override_quantized_engine('qnnpack'):
            dim = (2, 3)
            X_init = torch.from_numpy(np.random.randint(
                0, 50, (batch_size, channels, height, width)))
            X = scale * (X_init - zero_point).to(dtype=torch.float)

            qX = torch.quantize_per_tensor(X, scale, zero_point, torch.quint8)
            Y = torch.mean(qX.dequantize(), dim)
            Y = torch.quantize_per_tensor(Y, scale, zero_point, torch.quint8)
            qY = torch.mean(qX, dim)
            np.testing.assert_array_almost_equal(Y.int_repr().numpy(), qY.int_repr().numpy(), decimal=0)

    """Tests the correctness of the quantized::hardswish op."""
    @given(X=hu.tensor(shapes=hu.array_shapes(1, 8, 1, 8),
                       elements=hu.floats(-1e6, 1e6, allow_nan=False, allow_infinity=False),
                       qparams=hu.qparams(dtypes=(torch.quint8))),
           Y_scale=st.floats(1e-6, 1e6),
           Y_zero_point=st.integers(0, 10))
    def test_hardswish(self, X, Y_scale, Y_zero_point):
        _test_hardswish(self, X, Y_scale, Y_zero_point, 'qnnpack')

    """Tests the correctness of the quantized::hardsigmoid op."""
    @given(X=hu.tensor(shapes=hu.array_shapes(1, 8, 1, 8),
                       elements=hu.floats(-1e6, 1e6, allow_nan=False, allow_infinity=False),
                       qparams=hu.qparams(dtypes=(torch.quint8))))
    def test_qhardsigmoid(self, X):
        _test_hardsigmoid(self, X, 'qnnpack')

    """Tests the correctness of the quantized::hardtanh op."""
    @given(X=hu.tensor(shapes=hu.array_shapes(1, 8, 1, 8),
                       elements=hu.floats(-1e6, 1e6, allow_nan=False, allow_infinity=False),
                       qparams=hu.qparams(dtypes=torch.quint8)),
           min_val=hu.floats(-1e6, -9.999999974752427e-07, allow_nan=False, allow_infinity=False),
           max_val=hu.floats(9.999999974752427e-07, 1e6, allow_nan=False, allow_infinity=False))
    def test_hardtanh(self, X, min_val, max_val):
        if 'qnnpack' not in torch.backends.quantized.supported_engines:
            return
        with override_quantized_engine('qnnpack'):
            X, (scale, zero_point, torch_type) = X

            assume(min_val <= max_val)
            Y = X.copy()
            Y[Y < min_val] = min_val
            Y[Y > max_val] = max_val
            qY = torch.quantize_per_tensor(torch.from_numpy(Y), scale=scale,
                                           zero_point=zero_point, dtype=torch_type)
            X = torch.from_numpy(X)
            qX = torch.quantize_per_tensor(X, scale=scale, zero_point=zero_point,
                                           dtype=torch_type)

            qY_hat = torch.nn.quantized.functional.hardtanh(qX, min_val, max_val)
            self.assertEqual(
                qY, qY_hat,
                message="hardtanh failed:\nactual {}\nexpected {}".format(qY_hat, qY))


"""Tests the correctness of the tensor comparators."""
class TestComparatorOps(TestCase):
    """Tests the element-wise equality ops."""
    @given(A=hu.tensor(shapes=((3, 4, 5),),
                       qparams=hu.qparams()),
           B=hu.tensor(shapes=((5,), (1, 5), (1, 1, 5), (4, 5), (3, 4, 5)),
                       qparams=hu.qparams()))
    def test_compare_tensor_tensor(self, A, B):
        A, (scale_a, zero_point_a, dtype_a) = A
        B, (scale_b, zero_point_b, dtype_b) = B
        tA = torch.from_numpy(A)
        tB = torch.from_numpy(B)

        qA = torch.quantize_per_tensor(tA, scale=scale_a, zero_point=zero_point_a,
                                       dtype=dtype_a)
        qB = torch.quantize_per_tensor(tB, scale=scale_b, zero_point=zero_point_b,
                                       dtype=dtype_b)
        dqA = qA.dequantize()
        dqB = qB.dequantize()

        ops_under_test = ('__eq__', '__ne__', '__ge__', '__le__', '__gt__',
                          '__lt__', 'eq', 'ne', 'ge', 'le', 'gt', 'lt')

        for op in ops_under_test:
            result_ref = getattr(dqA, op)(dqB)
            result = getattr(qA, op)(qB)
            self.assertEqual(result_ref, result,
                             "'tensor.{}(tensor)'' failed".format(op))
            # Reversed broadcasting.
            result_ref = getattr(dqB, op)(dqA)
            result = getattr(qB, op)(qA)
            self.assertEqual(result_ref, result,
                             "'tensor.{}(tensor)'' failed".format(op))

    @given(A=hu.tensor(shapes=((3, 4, 5),),
                       qparams=hu.qparams()),
           b=hu.floats(allow_infinity=False, allow_nan=False))
    def test_compare_tensor_scalar(self, A, b):
        A, (scale_a, zero_point_a, dtype_a) = A
        tA = torch.from_numpy(A)

        qA = torch.quantize_per_tensor(tA, scale=scale_a, zero_point=zero_point_a,
                                       dtype=dtype_a)
        dqA = qA.dequantize()

        ops_under_test_reversible = ('__eq__', '__ne__', '__ge__', '__le__',
                                     '__gt__', '__lt__')
        ops_under_test_nonreversible = ('eq', 'ne', 'ge', 'le', 'gt', 'lt')

        for op in ops_under_test_reversible:
            result_ref = getattr(dqA, op)(b)
            result = getattr(qA, op)(b)
            note("result_ref 1: {}".format(result_ref))
            note("result 1: {}".format(result))
            self.assertEqual(result_ref, result,
                             "'tensor.{}(scalar)'' failed".format(op))
            # Reversed broadcasting.
            result_ref = getattr(b, op)(dqA)
            result = getattr(b, op)(qA)
            note("result_ref 2: {}".format(result_ref))
            note("result 2: {}".format(result))
            self.assertEqual(result_ref, result,
                             "'scalar.{}(tensor)'' failed".format(op))

        for op in ops_under_test_nonreversible:
            result_ref = getattr(dqA, op)(b)
            result = getattr(qA, op)(b)
            note("result_ref 3: {}".format(result_ref))
            note("result 3: {}".format(result))
            self.assertEqual(result_ref, result,
                             "'tensor.{}(scalar)'' failed".format(op))<|MERGE_RESOLUTION|>--- conflicted
+++ resolved
@@ -1865,15 +1865,7 @@
     def test_qlinear(self, batch_size, input_channels, output_channels,
                      use_bias, use_relu, use_multi_dim_input, use_channelwise):
 
-<<<<<<< HEAD
-        if qengine not in torch.backends.quantized.supported_engines:
-            return
-        if qengine == 'qnnpack':
-            if IS_PPC or TEST_WITH_ASAN or TEST_WITH_UBSAN or IS_MACOS:
-                return
-=======
         if torch.backends.quantized.engine == 'qnnpack':
->>>>>>> 86ce846c
             use_relu = False
 
         qlinear_prepack = torch.ops.quantized.linear_prepack
