--- conflicted
+++ resolved
@@ -1684,7 +1684,6 @@
             self.assertTrue(pct_diff < 1e-6)
             self.assertTrue(pct_diff_off_by_one < 0.01)
 
-<<<<<<< HEAD
     @given(shapes=hu.array_shapes(3, 5, 2, 32),
            torch_type=st.sampled_from((torch.qint8, torch.quint8, torch.qint32)),
            X_rand_scale=st.floats(0.01, 1e3),
@@ -1696,8 +1695,9 @@
             return
 
         with override_quantized_engine("fbgemm"):
-            # In the FP kernel, mean and variance are calculated in floating point.
-            # In the quantized kernel, they are calculated in integer arithmetic.
+            # In the FP kernel, sums and sums of squares are calculated in floating point.
+            # In the int8 and uint8 versions of the quantized kernel, they are
+            # calculated in integer arithmetic (which is exact).
             # Because of this, the numerics do not always match exactly which is
             # expected and acceptable. We do the following to whitelist this failure
             # in this test:
@@ -1762,16 +1762,7 @@
             self.assertTrue(pct_diff < 1e-6)
             self.assertTrue(pct_diff_off_by_one < 0.01)
 
-    @unittest.skip("Takes 20+ min to finish in many configurations")
-    @given(X=hu.tensor(shapes=hu.array_shapes(min_dims=4, max_dims=5,
-                                              min_side=1, max_side=32),
-                       qparams=hu.qparams()),
-           Y_scale=st.floats(0.2, 2.6),
-           Y_zero_point=st.integers(0, 5))
-    def test_batch_norm2d_relu(self, X, Y_scale, Y_zero_point):
-=======
     def test_batch_norm2d_relu(self):
->>>>>>> 29e96a6a
         if "fbgemm" not in torch.backends.quantized.supported_engines:
             return
 
