--- conflicted
+++ resolved
@@ -7,14 +7,8 @@
 
 namespace at {
 
-<<<<<<< HEAD
-namespace {
-auto registerer = torch::import()
-  ${function_registrations};
-=======
 TORCH_LIBRARY_FRAGMENT_THIS_API_IS_FOR_PER_OP_REGISTRATION_ONLY(aten, m) {
   ${function_registrations}
->>>>>>> 1bb66a0c
 }
 
 }  // namespace at