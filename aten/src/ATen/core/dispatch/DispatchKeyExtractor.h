#pragma once

#include <cstdint>
#include <ATen/core/function_schema.h>
#include <ATen/core/jit_type.h>
#include <c10/util/Bitset.h>
#include <c10/core/DispatchKeySet.h>
#include <ATen/core/Variadic.h>
#include <ATen/core/stack.h>

namespace c10 {

namespace impl {

// Some keys are ALWAYS considered for inclusion by default, so they are
// included in the set here.  (const appears to be sufficient for
// always_included to get inlined, constexpr not necessary)
const DispatchKeySet always_included{DispatchKey::VariableTensorId, DispatchKey::BackendSelect};

// Take a DispatchKeySet for a Tensor and determine what the actual dispatch
// DispatchKey should be, taking into account TLS, and skipping backends which
// fall through.
//
// Unlike Tensor::key_set(), the value of this on a tensor can change depending
// on TLS.
static inline DispatchKey dispatchTypeId(
    DispatchKeySet ks,
    // The key mask lets us eliminate (by zero entries) keys which should not
    // be considered for dispatch.  There are two cases when we use this:
    //
    // - If there is no operator registered for a backend whose fallback behavior
    //   is to fallthrough, we eliminate that backend from consideration (since
    //   we want to "fallthrough" to the next valid key.)
    // - If a user invokes with callUnboxedWithoutDispatchKey, the mask lets us
    //   zero out the key the user asked us to stop.
    //
    // These excluded backends are NOT tracked in the TLS, but must be applied
    // AFTER TLS (since the backend may have been introduced for consideration
    // by the included TLS), which is why you have to pass them in to this
    // function (as opposed to just applying it to the input 'ks').
    DispatchKeySet key_mask
) {
  c10::impl::LocalDispatchKeySet local = c10::impl::tls_local_dispatch_key_set();
  // TODO: It's a bit irritating that we have to do logical ORs here, it would
  // be nice to only do one.  Can always_included be folded into the TLS?  Well,
  // it's a bit troublesome, because fastpath TLS access requires the type of
  // the TLS in question to be zero-initialized, so you don't actually win
  // anyting in that case.
  return (((ks | local.included_ | always_included) - local.excluded_) & key_mask).highestPriorityTypeId();
}

}

namespace detail {
  // A small gadget to extract the DispatchKeySet from types which are known
  // to have it.  Used to extract dispatch keys from unboxed calls.
  struct MultiDispatchKeySet : at::IterArgs<MultiDispatchKeySet> {
    DispatchKeySet ts;
    void operator()(const at::Tensor& x) {
      ts = ts | x.key_set();
    }
    void operator()(const TensorOptions& x) {
      ts = ts | x.key_set();
    }
    void operator()(at::ArrayRef<at::Tensor> xs) {
      for (const auto& x : xs) {
        ts = ts | x.key_set();
      }
    }
    void operator()(at::Generator gen) {
      if (gen.defined()) {
        ts = ts | gen.key_set();
      }
    }
    template <typename T>
    void operator()(const T& x) {
      // do nothing
    }
  };

  // NB: take by const reference (Don't do universal forwarding here! You
  // don't want to move into this function!)
  template <typename... Args>
  DispatchKeySet multi_dispatch_key_set(const Args&... args) {
    return MultiDispatchKeySet().apply(args...).ts;
  }
}

/**
 * An instance of DispatchKeyExtractor knows how to get a dispatch key given
 * a list of arguments for an operator call.
 *
 * The instance is specific for a certain operator as:
 *  - In boxed dispatch, different operators have different ways to extract
 *    the dispatch key (e.g. different numbers of arguments), and we precompute
 *    the stack locations we should look at; and
 *  - In all dispatch, some backends should be excluded from dispatch because
 *    they have been registered as fallthrough.  The set of excluded backends
 *    varies from operator, as some operators may have overridden the
 *    fallthrough with custom behavior.
 */
struct CAFFE2_API DispatchKeyExtractor final {
public:
  static DispatchKeyExtractor make(const FunctionSchema& schema) {
<<<<<<< HEAD
    TORCH_CHECK(schema.arguments().size() <= c10::utils::bitset::NUM_BITS(),
        "The function schema has ", schema.arguments().size(),
        " arguments but this PyTorch build only supports ", c10::utils::bitset::NUM_BITS());
    c10::utils::bitset dispatch_arg_indices_reverse;
    for (size_t index = 0; index < schema.arguments().size(); ++index) {
      if (schema.arguments()[index].type()->isSubtypeOf(TensorType::get()) || schema.arguments()[index].type()->isSubtypeOf(ListType::ofTensors())) {
        dispatch_arg_indices_reverse.set(schema.arguments().size() - 1 - index);
      }
    }
    return DispatchKeyExtractor(dispatch_arg_indices_reverse);
=======
    return DispatchKeyExtractor(makeBitsetForDispatchArgs(schema));
  }

  static DispatchKeyExtractor makeUninitialized() {
    return DispatchKeyExtractor(c10::utils::bitset());
  }

  void registerSchema(const FunctionSchema& schema) {
    TORCH_INTERNAL_ASSERT(dispatch_arg_indices_reverse_.is_entirely_unset());
    dispatch_arg_indices_reverse_ = makeBitsetForDispatchArgs(schema);
  }
  void deregisterSchema() {
    dispatch_arg_indices_reverse_ = c10::utils::bitset();
>>>>>>> 7b9ab916
  }

  DispatchKey getDispatchKeyBoxed(DispatchKeySet backendsWithoutFallthrough, const torch::jit::Stack* stack) const {
    // TODO Unboxed dispatch supports TensorOptions (i.e. ScalarType/Device/Layout) arguments
    //      but boxed doesn't yet. See https://github.com/pytorch/pytorch/issues/26428

    DispatchKeySet ks;
    dispatch_arg_indices_reverse_.for_each_set_bit([&] (size_t reverse_arg_index) {
      const auto& ivalue = torch::jit::peek(*stack, 0, reverse_arg_index + 1);
      if (C10_LIKELY(ivalue.isTensor())) {
        // NB: Take care not to introduce a refcount bump (there's
        // no safe toTensorRef method, alas)
        ks = ks | ivalue.unsafeToTensorImpl()->key_set();
      } else if (C10_UNLIKELY(ivalue.isTensorList())) {
        for (const at::Tensor& tensor : ivalue.toTensorList()) {
          ks = ks | tensor.key_set();
        }
      }
    });
<<<<<<< HEAD
    return dispatchKeySetToDispatchKey_(backendsWithoutFallthrough, ks);
=======
    return dispatchKeySetToDispatchKey_(backendsWithoutFallthrough, DispatchKeySet::FULL, ks);
>>>>>>> 7b9ab916
  }

  template<class... Args>
  DispatchKey getDispatchKeyUnboxed(DispatchKeySet backendsWithoutFallthrough, DispatchKeySet eligibleKeys, const Args&... args) const {
    auto ks = detail::multi_dispatch_key_set(args...);
    return dispatchKeySetToDispatchKey_(backendsWithoutFallthrough, eligibleKeys, ks);
  }

  // Used by DispatchTable to maintain the fallthrough invariant, see
  // docs on operatorHasKernelForBackend_
  void setOperatorHasKernelForBackend(DispatchKey k, bool has_kernel);

  std::string dumpState() const;
  void checkInvariants(const FunctionSchema& schema) const;

private:
  static c10::utils::bitset makeBitsetForDispatchArgs(const FunctionSchema& schema) {
    TORCH_CHECK(schema.arguments().size() <= c10::utils::bitset::NUM_BITS(),
        "The function schema has ", schema.arguments().size(),
        " arguments but this PyTorch build only supports ", c10::utils::bitset::NUM_BITS());
    c10::utils::bitset dispatch_arg_indices_reverse;
    for (size_t index = 0; index < schema.arguments().size(); ++index) {
      if (schema.arguments()[index].type()->isSubtypeOf(TensorType::get()) || schema.arguments()[index].type()->isSubtypeOf(ListType::ofTensors())) {
        dispatch_arg_indices_reverse.set(schema.arguments().size() - 1 - index);
      }
    }
    return dispatch_arg_indices_reverse;
  }

  // NB: If there is no valid dispatch key, this will return Undefined
  DispatchKey dispatchKeySetToDispatchKey_(
      DispatchKeySet backendsWithoutFallthrough,
      // This is often known statically to be all ones; IN OPTIMIZER WE TRUST
      DispatchKeySet eligibleKeys,
      DispatchKeySet ks
  ) const {
    return impl::dispatchTypeId(ks,
      // We must NOT respect the passed in backendsWithoutFallthrough if an operator has
      // specifically overridden the backend, since that means we've opted to
      // not fallthrough and instead apply some specific behavior (which we
      // must dispatch to).  For now, we assume that operators NEVER override
      // a backend with a fallthrough kernel (see
      // https://github.com/pytorch/pytorch/issues/32454) which means we can just
      // unconditionally fill in the mask when the operator tells us to, via
      // operatorHasKernelForBackend_.
      //
      // This scheme doesn't work if you want to also apply fallthrough on a
      // per-op basis, but while we could directly fix this by maintaining a
      // second DispatchKeySet, it doesn't seem that there is any actual use case,
      // so we are deferring it for #32454.
        (backendsWithoutFallthrough | operatorHasKernelForBackend_)
      // Regardless of fallthrough behavior, only accept keys which are eligible
      // for dispatch, as requested by the user
      & eligibleKeys);
  }

  explicit DispatchKeyExtractor(c10::utils::bitset dispatch_arg_indices_reverse)
  : dispatch_arg_indices_reverse_(dispatch_arg_indices_reverse)
  , operatorHasKernelForBackend_() {}

  // this is a bitset that has ones for each argument index which has to be
  // considered for dispatch. This avoids having to iterate over the stack
  // to find all the tensors. The bits are stored in reverse order, i.e.
  // dispatch_arg_indices_reverse_[i] == true, then the i-th argument from
  // the top of the stack (i.e. the i-th last argument of the function)
  // is relevant for dispatch.
  // dispatch_arg_indices_reverse_ is allowed to have zero bits set; that just means you must do the
  // fallthrough
  c10::utils::bitset dispatch_arg_indices_reverse_;

  // Set of backends for which the operator has explicitly registered a kernel.
  DispatchKeySet operatorHasKernelForBackend_;
};

}<|MERGE_RESOLUTION|>--- conflicted
+++ resolved
@@ -102,18 +102,6 @@
 struct CAFFE2_API DispatchKeyExtractor final {
 public:
   static DispatchKeyExtractor make(const FunctionSchema& schema) {
-<<<<<<< HEAD
-    TORCH_CHECK(schema.arguments().size() <= c10::utils::bitset::NUM_BITS(),
-        "The function schema has ", schema.arguments().size(),
-        " arguments but this PyTorch build only supports ", c10::utils::bitset::NUM_BITS());
-    c10::utils::bitset dispatch_arg_indices_reverse;
-    for (size_t index = 0; index < schema.arguments().size(); ++index) {
-      if (schema.arguments()[index].type()->isSubtypeOf(TensorType::get()) || schema.arguments()[index].type()->isSubtypeOf(ListType::ofTensors())) {
-        dispatch_arg_indices_reverse.set(schema.arguments().size() - 1 - index);
-      }
-    }
-    return DispatchKeyExtractor(dispatch_arg_indices_reverse);
-=======
     return DispatchKeyExtractor(makeBitsetForDispatchArgs(schema));
   }
 
@@ -127,7 +115,6 @@
   }
   void deregisterSchema() {
     dispatch_arg_indices_reverse_ = c10::utils::bitset();
->>>>>>> 7b9ab916
   }
 
   DispatchKey getDispatchKeyBoxed(DispatchKeySet backendsWithoutFallthrough, const torch::jit::Stack* stack) const {
@@ -147,11 +134,7 @@
         }
       }
     });
-<<<<<<< HEAD
-    return dispatchKeySetToDispatchKey_(backendsWithoutFallthrough, ks);
-=======
     return dispatchKeySetToDispatchKey_(backendsWithoutFallthrough, DispatchKeySet::FULL, ks);
->>>>>>> 7b9ab916
   }
 
   template<class... Args>
