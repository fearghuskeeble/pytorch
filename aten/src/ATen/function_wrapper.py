# HEY! Trying to understand what this file does?  Read
# "what has to be done to add a Operation ..." first!

import re
from code_template import CodeTemplate

from typing import Any, Dict, List, Optional, Set, Tuple, NamedTuple

try:
    from mypy_extensions import TypedDict
except ImportError:
    # Avoid the dependency on the mypy_extensions package.
    # It is required, however, for type checking.
    def TypedDict(name, attrs, total=True):  # type: ignore
        return Dict[Any, Any]

# ~~~~~~~~~~~~~~~~~~~~~~~~~~~~~~~~~~~~~~~~~~~~~~~~~~~~~~~~~~~~~~~~~~~~~
#
# what has to be done to add a Operation ...
#
# ~~~~~~~~~~~~~~~~~~~~~~~~~~~~~~~~~~~~~~~~~~~~~~~~~~~~~~~~~~~~~~~~~~~~~

# TH functions are generated into at::legacy::cpu and at::legacy::cuda,
# where they can be called directly by a native function, they can be wrapped
# by a native function that handles dispatch

LEGACY_TH_DECLARATION = CodeTemplate("""\
${return_type} ${api_name}(${type_method_formals});
""")

LEGACY_TH_DEFINITION = CodeTemplate("""\
${return_type} ${api_name}(${type_method_formals}) {
    ${named_guard_declaration}
    ${device_guard_declaration}
    ${type_definition_body}
}
""")

LEGACY_TH_DEFINITION_SWITCH_STATEMENT = CodeTemplate("""\
${dispatch_scalar_type_declaration}
${switch_prologue}
switch (dispatch_scalar_type) {
    ${cases}
    default:
        AT_ERROR("${api_name} not supported on ${Type} for ", dispatch_scalar_type);
}
""")

LEGACY_TH_DEFINITION_CASE = CodeTemplate("""\
case ScalarType::${ScalarName}: {
    ${case_body}
    break;
}
""")

# Native functions are generated and registered on the dispatcher. We register the
# function on Backend::Undefined if it does not have backend dependent dispatch.
# In this case, it will be called for all backends, but can be overwritten on a
# per backend basis.
NATIVE_DISPATCH_DECLARATION = CodeTemplate("""\
${return_type} ${type_wrapper_name}(${type_method_formals});
""")

NATIVE_DISPATCH_DEFINITION_DEFAULT = CodeTemplate("""\
${return_type} ${type_wrapper_name}(${type_method_formals}) {
    ${named_guard_declaration}
    ${device_guard_declaration}
    ${return_call} at::native::${native_type_method_dispatch}(${native_actuals});
}
""")

NATIVE_DISPATCH_DEFINITION_BACKEND = CodeTemplate("""\
${return_type} ${type_wrapper_name}(${type_method_formals}) {
    ${named_guard_declaration}
    ${device_guard_declaration}
    ${return_call} at::native::${native_type_method_dispatch}(${native_actuals});
}
""")

# A schema registration specifies alias analysis for an operator, but doesn't
# actually provide an implementation.  Although our registration API allows you
# to specify all of this information at a function registration site, it's
# better to do it once at a schema registration so that we don't have to
# repeat ourselves everywhere else.
SCHEMA_REGISTRATION = CodeTemplate("""\
m.def("${unqual_schema_string}");
""")

# NB: Specifiction of the namespace is handled by the enclosing
# TORCH_LIBRARY macro invocation
DEFAULT_UNBOXEDONLY_FUNCTION_REGISTRATION = CodeTemplate("""\
m.impl("${unqual_operator_name_with_overload}",
       torch::CppFunction::makeUnboxedOnly(TypeDefault::${type_wrapper_name}));
""")

DEFAULT_FUNCTION_REGISTRATION = CodeTemplate("""\
m.impl("${unqual_operator_name_with_overload}", &TypeDefault::${type_wrapper_name});
""")

# NB: In the ordinary, TypeDerived code generation work flow, specification
# of the backend is handled by the enclosing block, so the torch::dispatch
# invocation here is strictly unnecessary.  However, in the fbcode mobile
# only workflow using per-op registration, these registrations will get dumped
# in a TORCH_LIBRARY_FRAGMENT that does not have an ambient backend.  So
# the torch::dispatch specification here is important!  See
# Note [Redundancy in registration code is OK] for how we handle redundant info.
BACKEND_UNBOXEDONLY_FUNCTION_REGISTRATION = CodeTemplate("""\
m.impl("${unqual_operator_name_with_overload}",
       torch::dispatch(DispatchKey::${Backend},
                       torch::CppFunction::makeUnboxedOnly(${Type}::${type_wrapper_name}))
);
""")

BACKEND_FUNCTION_REGISTRATION = CodeTemplate("""\
m.impl("${unqual_operator_name_with_overload}",
       torch::dispatch(DispatchKey::${Backend},
                       &${Type}::${type_wrapper_name})
);
""")

# add non-virtual declaration to TensorBody.h
TENSOR_METHOD_DECLARATION = CodeTemplate("""\
${return_type} ${api_name}(${method_formals_with_defaults}) const;
""")

# add non-virtual declaration to Tensor.cpp
C10_TENSOR_METHOD_DEFINITION = CodeTemplate("""\

// ${schema_string}
inline ${return_type} Tensor::${api_name}(${method_formals}) const {
#ifdef USE_STATIC_DISPATCH
    ${static_dispatch_method_body}
#else
    static c10::OperatorHandle op = c10::Dispatcher::singleton().findSchemaOrThrow("aten::${operator_name}", "${overload_name}");
    return op.callUnboxed<${formals_types_with_return}>(${method_actuals});
#endif
}
""")

# add a method declaration in Functions.h
FUNCTION_DECLARATION = CodeTemplate("""\
static inline ${return_type} ${api_name}(${formals_with_defaults});
""")

# add a method declaration in Functions.h
DEPRECATED_FUNCTION_DECLARATION = CodeTemplate("""\
C10_DEPRECATED static inline ${return_type} ${api_name}(${formals_with_defaults});
""")

# add method definition in Functions.h
C10_FUNCTION_DEFINITION = CodeTemplate("""\

// ${schema_string}
static inline ${return_type} ${api_name}(${formals}) {
#ifdef USE_STATIC_DISPATCH
    ${static_dispatch_function_body}
#else
    static c10::OperatorHandle op = c10::Dispatcher::singleton()
        .findSchemaOrThrow("aten::${operator_name}", "${overload_name}");
    return op.callUnboxed<${formals_types_with_return}>(${native_actuals});
#endif
}
""")

# In order to rely on the linker to strip unused ops, it requires us to dispatch statically
# in Functions.h and TensorMethods.h.
#
# NB: The default body also needs to apply a variable guard, as in some
# situations what we think is a default body actually does have an
# explicit derivative, and thereby would have gotten unwrapped by
# the time you get to the implementation.
STATIC_DISPATCH_FUNCTION_DEFAULT_BODY = CodeTemplate("""\
at::AutoNonVariableTypeMode _var_guard(true);
${return_call} TypeDefault::${type_wrapper_name}(${native_arguments});
""")

STATIC_DISPATCH_FUNCTION_SWITCH_BODY = CodeTemplate("""\
at::AutoNonVariableTypeMode _var_guard(true);
${dispatch_key_init}
switch (dispatchKeyToBackend(${dispatch_key_var_name})) {
    ${static_dispatch_function_cases}
    default:
        AT_ERROR("${api_name} not implemented for ", at::toString(${dispatch_key_var_name}));
}
""")

STATIC_DISPATCH_FUNCTION_SWITCH_CASE = CodeTemplate("""\
case Backend::${backend}:
    ${return_call} ${backend}Type::${type_wrapper_name}(${native_arguments});
    break;
""")

# add a native declaration for a native function
NATIVE_DECLARATION = CodeTemplate("""\
CAFFE2_API ${return_type} ${native_type_method_dispatch}(${formals_with_defaults});
""")

ZERO_DIM_CHECK = CodeTemplate("""\
if (${check_name}.dim() == 0) {
    return ${api_name}(${zero_dim_actuals});
}""")

CONDITIONAL_INITIALIZER = CodeTemplate("""\
if (${name}.defined()) {
    ${initializer}
}""")

CALL_TEMPLATE = CodeTemplate("${cname}(${actuals})")

OPERATOR_NAME = CodeTemplate("aten::${operator_name}")

OPERATOR_NAME_FULL = CodeTemplate("""\
    {"aten::${operator_name}", "${overload_name}"},
""")

# scalar_name, c_type, accreal, is_floating_type
scalar_types = [
    ('Bool', 'bool', 'BoolAccrealNotDefined', False),
    ('Byte', 'uint8_t', 'Long', False),
    ('Char', 'int8_t', 'Long', False),
    ('Double', 'double', 'Double', True),
    ('Float', 'float', 'Double', True),
    ('Int', 'int', 'Long', False),
    ('Long', 'int64_t', 'Long', False),
    ('Short', 'int16_t', 'Long', False),
    ('Half', 'Half', 'Double', True),
    ('BFloat16', 'BFloat16', 'BFloat16AccrealNotDefined', True),
    ('ComplexFloat', 'ComplexFloat', 'ComplexDouble', False),
    ('ComplexDouble', 'ComplexDouble', 'ComplexDouble', False),
]

static_dispatch_backends = ['CPU', 'QuantizedCPU']


class NYIError(Exception):
    """Indicates we don't support this declaration yet"""

    __slots__ = ['reason']

    def __init__(self, reason):
        self.reason = reason


TYPE_FORMAL_GENERIC = {
    'THTensor*': 'Tensor &',
    'THByteTensor*': 'Tensor &',
    'THIndexTensor*': 'Tensor &',
    'THBoolTensor*': 'Tensor &',
    'IntArrayRefSize': 'IntArrayRef',
    'accreal': 'Scalar',
    'real': 'Scalar',
    'long': 'int64_t',
}

DYNAMIC_TYPE = {
    'THTensor*': 'Tensor',
    'THByteTensor*': 'ByteTensor',
    'THBoolTensor*': 'BoolTensor',
    'THIndexTensor*': 'IndexTensor',
    'IntArrayRefSize': 'IntArrayRef',
    'accreal': 'accreal',
    'real': 'real',
    'long': 'int64_t',
}

NATIVE_DYNAMIC_TYPE = {
    'Tensor &': 'Tensor',
    'const Tensor &': 'Tensor',
}

TYPE_RETURN = {
    'THTensor*': 'Tensor',
    'THIndexTensor*': 'Tensor',
    'THByteTensor*': 'Tensor',
    'THBoolTensor*': 'Tensor',
    'real': 'Tensor',
    'accreal': 'Tensor',
    'long': 'int64_t',
}

CHECKED_CAST = {
    'THTensor*':
        CodeTemplate(
            'checked_dense_tensor_unwrap('
            '${arg_name}, "${arg_name}", ${arg_pos}, "${api_name}", ${null_okay}, '
            'DeviceType::${DeviceType}, ${scalar_type})'),
    'THByteTensor*':
        CodeTemplate(
            'checked_dense_tensor_unwrap('
            '${arg_name}, "${arg_name}", ${arg_pos}, "${api_name}", ${null_okay}, '
            'DeviceType::${DeviceType}, ScalarType::Byte)'),
    'THBoolTensor*':
        CodeTemplate(
            'checked_dense_tensor_unwrap('
            '${arg_name}, "${arg_name}", ${arg_pos}, "${api_name}", ${null_okay}, '
            'DeviceType::${DeviceType}, ScalarType::Bool)'),
    'THIndexTensor*':
        CodeTemplate(
            'checked_dense_tensor_unwrap('
            '${arg_name}, "${arg_name}", ${arg_pos}, "${api_name}", ${null_okay}, '
            'DeviceType::${DeviceType}, ScalarType::Long)'),
    # This is a cast done via direct-construction
    'IntArrayRefStride': CodeTemplate('at::IntArrayRef ${result_name} = get_intlist_stride_th(${arg_name});'),
    'real': CodeTemplate('${arg_name}.to${ScalarName}()'),
    'accreal': CodeTemplate('${arg_name}.to${AccScalarName}()'),
    'TensorList': CodeTemplate(
            'checked_dense_tensor_list_unwrap(${arg_name},"${arg_name}",${arg_pos}, '
            'DeviceType::${DeviceType}, ${scalar_type})'),
    'IntArrayRef': CodeTemplate('check_intlist<${size}>(${arg_name}, "${arg_name}", ${arg_pos})')
}

CHECKED_USE = {
    'THTensor*': '{}_',
    'THIndexTensor*': '{}_',
    'THByteTensor*': '{}_',
    'THBoolTensor*': '{}_',
    'TensorList': "{0}_.data(), {0}_.size()",
}

CHECKED_USE_NULLABLE = CodeTemplate('${arg_name}_ ? ${usage} : NULL')

ALLOC_NOARGS_WRAP = {
    'THTensor*': 'c10::make_intrusive<TensorImpl, UndefinedTensorImpl>'
                 '(c10::Storage(scalarTypeToTypeMeta(${ScalarName}), 0, allocator(), true),'
                 'DispatchKey::${Backend}).release()',
    'THByteTensor*': 'c10::make_intrusive<TensorImpl, UndefinedTensorImpl>'
                     '(c10::Storage(scalarTypeToTypeMeta(ScalarType::Byte), 0, allocator(), true),'
                     'DispatchKey::${Backend}).release()',
    'THBoolTensor*': 'c10::make_intrusive<TensorImpl, UndefinedTensorImpl>'
                     '(c10::Storage(scalarTypeToTypeMeta(ScalarType::Bool), 0, allocator(), true),'
                     'DispatchKey::${Backend}).release()',
    'THIndexTensor*': 'c10::make_intrusive<TensorImpl, UndefinedTensorImpl>'
                     '(c10::Storage(scalarTypeToTypeMeta(ScalarType::Long), 0, allocator(), true),'
                     'DispatchKey::${Backend}).release()',
}

# Replacements for constants when calling into TH
CONSTANT_REPLACEMENTS = [
    ('AS_REAL', '${ScalarType}'),
]

# Replacements for constants in header file function definitions
HEADER_CONSTANT_REPLACEMENTS = [
    (r'AS_REAL\((.*)\)', r'\1'),
]


class nested_dict(object):
    def __init__(self, base, parent):
        self.base, self.parent = base, parent

    def __getitem__(self, x):
        r = self.base.get(x)
        if r is not None:
            return r
        return self.parent[x]


Environment = TypedDict('Environment', {
    'state': str,
    'ScalarType': str,
    'ScalarName': str,
    'THTensor': str,
    'THType': str,
    'Backend': str,
    'DeviceType': str,
    'AccScalarName': str,
})

TopEnvironment = TypedDict('TopEnvironment', {
    'type_registrations': List[str],
    'type_headers': List[str],
    'function_registrations': List[str],
    'aten_ops': List[str],
    'type_method_declarations': List[str],
    'type_method_definitions': List[str],
    'tensor_method_declarations': List[str],
    'tensor_method_definitions': List[str],
    'function_declarations': List[str],
    'function_definitions': List[str],
    'type_ids': List[str],
    'native_function_declarations': List[str],
})

# A Declarations.cwrap formal argument
# type can contain THTensor* types
# NOTE: this must contain all 'AtFormal' attributes, because FunctionOption
# doesn't differentiate between whether we have AtFormals or THFormals
THFormal = TypedDict('THFormal', {
    'name': str,
    'type': str,
    'dynamic_type': str,
    'kwarg_only': bool,
    'is_nullable': bool,
    'default': str,
    'output': bool,
    'size': int,
    'annotation': str,
    'allocate': bool,
    'mask': bool,
    'resize': str,
    'zero': bool,
}, total=False)

# Generic ATen formal or native_functions.yaml formal argument.
# type can contain Tensor& reference types.
AtFormal = TypedDict('AtFormal', {
    'name': str,
    'type': str,
    'dynamic_type': str,
    'kwarg_only': bool,
    'is_nullable': bool,
    'default': str,
    'output': bool,
    'size': int,
    'annotation': str,
}, total=False)

# Note [field_name versus name]
# ~~~~~~~~~~~~~~~~~~~~~~~~~~~~~
# What is the difference between "field_name" and "name"?
#
# Return values of ATen operators always have a name: if it is not
# explicitly assigned a name inside native_functions.yaml like func:
# myop() -> (Tensor indices, Tensor value), then the codegen will
# automatically assign it a name like result0, or name might be
# specified inside Declarations.cwrap.  We don't want these assigned
# names to become part of the public API when we return a namedtuple for
# any such multiple-return function.
#
# Thus field_name is like name, but it is defined only when there is a
# name specified in native_functions.yaml. If field_name is defined,
# then the codegen would generate code to return namedtuple. Otherwise,
# it would just return tuple.

ReturnType = TypedDict('ReturnType', {
    'name': str,
    # See Note [field_name versus name]
    'field_name': str,
    'type': str,
    'dynamic_type': str,
}, total=False)

ReturnDecl = TypedDict('ReturnDecl', {
    'kind': str,
    'type': str,
    'arguments': List[int],
}, total=False)

# Represents a buffer in nn.yaml
NNBuffer = TypedDict('NNBuffer', {
    'name': str,
})

FunctionOption = TypedDict('FunctionOption', {
    'actuals': List[str],
    'api_name': str,
    # Like api_name, but it is the name of the internal
    # CPUType/CUDAType/TypeDefault function that wraps
    # the actual native call.  This name is NOT user
    # visible and is mangled with the overload name
    'type_wrapper_name': str,
    'arguments': List[THFormal],
    'backend_types': Dict[str, List[str]],
    'backends': List[str],
    'buffers': List[NNBuffer],
    # cimpls is really a List[FunctionOption]
    'cimpls': List[Any],
    'cname': str,
    # explicitly specify whether the function is a factory function or other special category
    'category_override': str,
    'condition': str,
    'device_guard': bool,
    'device_guard_declaration': str,
    'dispatch_scalar_type_declaration': str,
    'use_c10_dispatcher': str,
    'manual_kernel_registration': bool,
    'with_gil': bool,
    'cpu_half': bool,
    'cpu_bfloat16': bool,
    'cuda_bfloat16': bool,
    'deprecated': bool,
    'cpu_bool': bool,
    'cuda_bool': bool,
    # See Note [field_name versus name]
    'field_name': str,
    'formals_list': List[AtFormal],
    'formals_with_defaults': List[str],
    'formals': List[str],
    'formals_types': List[str],
    'formals_types_with_return': List[str],
    'inplace': bool,
    'matches_jit_signature': bool,
    # This controls whether or not we generate the interface in Type or
    # TypeExtendedInterface
    'extended_method': bool,
    'method_actuals': List[str],
    'method_formals_with_defaults': List[str],
    'method_formals': List[str],
    'named_guard_declaration': str,
    'mode': str,
    'python_module': str,
    'name': str,
    'operator_name': str,
    'overload_name': str,
    'native_actuals': List[str],
    'native_type_method_dispatch': str,
    # options should be List[FunctionOption]
    'options': Any,
    'schema_string': str,
    'requires_tensor': bool,
    'return_call': str,
    'return_type': str,
    'return': ReturnDecl,
    'returns': List[ReturnType],
    'sparse': bool,
    'type_definition_body': List[str],
    'type_method_actuals': List[str],
    'type_method_definition_dispatch': str,
    'type_method_formals': List[str],
    'variants': str,
    'with_gil': bool,
})

OutputDeclaration = NamedTuple('OutputDeclaration', [
    ('name', str),
    ('operator_name', str),
    ('overload_name', str),
    ('use_c10_dispatcher', str),
    ('manual_kernel_registration', bool),
    ('category_override', str),
    ('matches_jit_signature', bool),
    ('schema_string', str),
    ('arguments', List[AtFormal]),
    ('method_of', List[str]),
    ('mode', str),
    ('python_module', str),
    ('buffers', Optional[List[str]]),
    ('returns', List[ReturnType]),
    ('inplace', bool),
    ('is_factory_method', bool),
    ('abstract', bool),
    ('requires_tensor', bool),
    ('device_guard', bool),
    ('with_gil', bool),
    ('deprecated', bool),
])

FunctionCode = NamedTuple('FunctionCode', [
    ('definition', str),
    ('declaration', str),
])

OpRegistration = NamedTuple('OpRegistration', [
    ('operator_name', str),
    ('registration_code', str),
    ('schema_registration_code', str),
])


def device_guard(option, dispatch_options, dispatch_tensor):
    # For factory methods the `DeviceGuard` is already in the template.
    if option.get('device_guard', True):
        if dispatch_options:
            return 'const DeviceGuard device_guard({}.device());'.format(dispatch_options['name'])
        if dispatch_tensor:
            return 'const OptionalDeviceGuard device_guard(device_of({}));'.format(dispatch_tensor)
    return '// DeviceGuard omitted'


def named_guard(option, tensors, tensorlists):
    if option.get('supports_named_tensor', False) or (len(tensors) + len(tensorlists) == 0):
        return ''
    # Override: supports_named_tensor = False for _th_ functions. This is because:
    # There is always some at:: function that calls the _th_ function.
    if option['name'].startswith('_th_'):
        return ''
    named_conditions = []
    for tensor in tensors:
        named_conditions.append('{}.has_names()'.format(tensor))
    for tensorlist in tensorlists:
        named_conditions.append('at::has_names({})'.format(tensorlist))
    return ("""\
if ({named_conditions}) {{
    AT_ERROR("{op}", named_tensors_unsupported_error);
}}""".format(named_conditions=' || '.join(named_conditions), op=option['name']))


def dispatch_scalar_type(option, dispatch_options, dispatch_tensor):
    if dispatch_options:
        return 'auto dispatch_scalar_type = typeMetaToScalarType({}.dtype());'.format(dispatch_options['name'])
    if dispatch_tensor:
        return 'auto dispatch_scalar_type = infer_scalar_type({});'.format(dispatch_tensor)
    return '// dispatch_scalar_type omitted'


def is_real_argument_to_wrapper(argument):
    # type: (THFormal) -> bool
    return not argument.get('output', False) and\
        argument['type'] != 'CONSTANT' and\
        argument['type'] != 'argument'


def is_mutable_formal_argument(argument, option):
    # type: (THFormal, FunctionOption) -> bool
    return argument.get('output') or option['inplace'] and argument['name'] == 'self'


def check_methods_do_not_start_with_underscore(name, is_method):
    if name in {'_values', '_indices', '_nnz', '_dimI', '_dimV', '_coalesced_',
                '_version'}:
        return
    if is_method and name.startswith('_') and not name.startswith('__') and not name.startswith('_th_'):
        message = "Function '{}' starts with a single underscore and is ".format(name)
        message += "configured to have a method on Tensor. Functions that start with "
        message += " a single underscore should only be functions in the at:: "
        message += "namespace and not methods on Tensor!"
        raise RuntimeError(message)


def to_return_type(arg, option):
    # type: (THFormal, FunctionOption) -> ReturnType
    t = arg['type']
    rt = TYPE_RETURN.get(t, t)
    if rt == 'Tensor' and not arg.get('allocate'):
        rt = rt + ' &'
        if not is_mutable_formal_argument(arg, option):
            rt = 'const ' + rt
    return {
        'name': arg['name'],
        'type': rt,
        'dynamic_type': DYNAMIC_TYPE.get(arg['type'], arg['type']),
    }


def is_any_tensor_type(formal):
    return (formal['dynamic_type'] == 'Tensor' or formal['dynamic_type'] == 'ByteTensor'
            or formal['dynamic_type'] == 'IndexTensor' or formal['dynamic_type'] == 'BoolTensor')


def find_tensors(formals):
    # type: (List[AtFormal]) -> List[str]
    return [formal['name'] for formal in formals if is_any_tensor_type(formal)]


def find_tensorlists(formals):
    # type: (List[AtFormal]) -> List[str]
    return [formal['name'] for formal in formals if formal['dynamic_type'] == 'TensorList']


def find_dispatch_tensor(formals):
    # type: (List[AtFormal]) -> Optional[str]
    # Determine legacy TH-style single dispatch tensor.
    #
    # Also used to determine what tensor should be used to provide a default
    # DeviceGuard.  Unlike dispatch, we don't guard on ALL tensor arguments
    # (because this is not actually a thing you can do.)  Guarding on the
    # first argument is best effort to help people avoid doing this
    # themselves.

    for formal in formals:
        if formal['name'] == 'self' and is_any_tensor_type(formal) and not formal.get('is_nullable', False):
            return formal['name']
    # otherwise dispatch to the first Tensor or TensorList
    for formal in formals:
        if 'TensorList' == formal['dynamic_type'] or is_any_tensor_type(formal) and \
                not formal.get('is_nullable', False):
            return formal['name']

    return None


def is_multidispatch_formal(formal):
    # type: (AtFormal) -> bool
    return formal['dynamic_type'] in ['TensorOptions', 'TensorList'] or is_any_tensor_type(formal)


def find_multidispatch_formals(formals):
    # type: (List[AtFormal]) -> List[AtFormal]
    # Compute the list of all arguments which should be considered
    # for multiple dispatch.  Note that this doesn't completely replace
    # find_dispatch_tensor because we use the "dispatch tensor" to determine
    # device guards.  TensorOptions is included as part of this calculation.
    #
    # The interaction of multiple dispatch with TensorOptions
    # is quite interesting.  In particular, suppose I have:
    #
    #   cuda_tensor.new_like(1, device='cpu')
    #
    # Multiple dispatch will attempt a dispatch to CUDA, even though
    # the end tensor that should be produced here is a CPU one.  The
    # upshot is that if you have an operator with mixed TensorOptions
    # and Tensor arguments, you MUST only ever register it generically.
    return [f for f in formals if is_multidispatch_formal(f)]


def format_formal(f):
    # type: (AtFormal) -> str
    return '{} {}'.format(f['type'], f['name'])


def formal_with_default(f):
    # type: (AtFormal) -> str
    s = format_formal(f)
    v = f.get('default')
    if v is None:
        return s
    if isinstance(v, bool):
        v = str(v).lower()
    return '{}={}'.format(s, v)


def gen_dispatch_key_init(var_name, formals):
    # type: (str, List[AtFormal]) -> List[str]
    topt_formals = []
    non_topt_formals = []
    for f in find_multidispatch_formals(formals):
        if f['dynamic_type'] == 'TensorOptions':
            topt_formals.append(f)
        else:
            non_topt_formals.append(f)

    if len(topt_formals) == 1 and non_topt_formals == []:
        topt = topt_formals[0]
        return ['DispatchKey {} = {}.computeDispatchKey();'.format(var_name, topt['name'])]

    subexprs = []
    for f in topt_formals:
        subexprs.append('DispatchKeySet({}.computeDispatchKey())'.format(f['name']))
    if non_topt_formals != []:
        args = ', '.join([f['name'] for f in non_topt_formals])
        subexprs.append('c10::detail::multi_dispatch_key_set({})'.format(args))
    return [
        'DispatchKeySet _dk_set = {};'.format(' | '.join(subexprs)),
        'DispatchKeySet _dk_mask = c10::DispatchKeySet(DispatchKeySet::FULL_AFTER, DispatchKey::BackendSelect);',
        'DispatchKey {} = c10::impl::dispatchTypeId(_dk_set, _dk_mask);'.format(var_name),
    ]


def create_generic(top_env, declarations):
    # type: (TopEnvironment, List[FunctionOption]) -> Tuple[List[OutputDeclaration], List[OpRegistration]]
    # translates defaults from cwrap types to C++ values
    def translate_default(argument, type_str, default):
        # type: (THFormal, str, Any) -> Any
        if default is None:
            # cause the default constructor for the object to run
            return '{}'
        for pattern, replacement in HEADER_CONSTANT_REPLACEMENTS:
            default = re.sub(pattern, replacement, str(default))
        if type_str in {'Scalar', 'int64_t', 'double'}:
            try:
                return int(default)
            except Exception:
                try:
                    return float(default)
                except Exception:
                    return default
        elif type_str == 'bool':
            assert default.lower() in ['true', 'false']
            return default.lower() == 'true'
        else:
            return default

    # change from THTensor* to Tensor & so we get how it will appear
    # in the aten argument list...
    def translate_formal(argument, option):
        # type: (THFormal, FunctionOption) -> AtFormal
        type_str = TYPE_FORMAL_GENERIC.get(argument['type'], argument['type'])
        if type_str == 'Tensor &' and not is_mutable_formal_argument(argument, option):
            type_str = 'const ' + type_str
        translated = {
            'name': argument['name'],
            'type': type_str,
            'dynamic_type': DYNAMIC_TYPE.get(argument['type'], argument['type']),
        }  # type: AtFormal
        if 'default' in argument:
            default = translate_default(argument, type_str, argument['default'])
            translated['default'] = default
        if argument.get('output'):
            translated['output'] = True
        if argument.get('size'):
            translated['size'] = argument['size']
        if argument.get('is_nullable') is not None:
            translated['is_nullable'] = argument['is_nullable']
        return translated

    def get_formals(option, include_constants=False):
        # type: (FunctionOption, bool) -> List[AtFormal]
        seen = set()  # type: Set[str]
        pos_args = []  # type: List[THFormal]
        kwd_args = []  # type: List[THFormal]

        def insert(argument):
            # type: (THFormal) -> None
            if argument['name'] not in seen:
                seen.add(argument['name'])
                # there are no kwarg_only THFormals
                pos_args.append(argument)

        def has_output_mask(argument):
            # type: (THFormal) -> bool
            return argument.get('allocate', False) and argument.get('mask', False)

        for argument in option['arguments']:
            if argument.get('output') and not argument.get('allocate', False):
                insert(argument)
        for argument in option['arguments']:
            if include_constants and argument['type'] == 'CONSTANT':
                insert(argument)
            elif is_real_argument_to_wrapper(argument):
                insert(argument)
        if any(has_output_mask(arg) for arg in option['arguments']):
            mask_size = sum(has_output_mask(arg) for arg in option['arguments'])
            insert({
                'name': 'output_mask',
                # NB: Lack of space in comma works around parsing
                # problem in gen_variable_type.py
                'type': 'std::array<bool,{}>'.format(mask_size),
                'default': '{{' + ', '.join(['true'] * mask_size) + '}}',
            })

        result = pos_args + kwd_args
        return [translate_formal(argument, option) for argument in result]

    def get_return_types(option):
        # type: (FunctionOption) -> List[ReturnType]
        ret = option['return']
        if ret['kind'] == 'arguments':
            argument_indices = ret['arguments']
            if len(argument_indices) == 1:
                the_arg = option['arguments'][argument_indices[0]]
                return [to_return_type(the_arg, option)]
            else:
                return [to_return_type(option['arguments'][idx], option)
                        for idx in argument_indices]
        elif ret['kind'] == 'type':
            return [{
                'type': TYPE_RETURN.get(ret['type'], ret['type']),
                'dynamic_type': DYNAMIC_TYPE.get(ret['type'], ret['type']),
            }]
        else:
            raise Exception("format_return_type")

    def format_return_type(return_types):
        # type: (List[ReturnType]) -> str
        if len(return_types) == 0:
            return "void"
        elif len(return_types) == 1:
            return return_types[0]['type']
        return "std::tuple<{}>".format(','.join(r['type'] for r in return_types))

    def process_legacy_th_option(option):
        # type: (FunctionOption) -> None
        # Mutably populate option with derived values computed from values
        # passed in to option.
        option['inplace'] = re.search(
            '(^__i|[^_]_$)', option['api_name']) is not None

        # print(yaml.dump(option))
        formals = get_formals(option)
        option['formals_list'] = formals
        option['formals'] = [format_formal(f) for f in formals]
        option['formals_with_defaults'] = [formal_with_default(f) for f in formals]
        option['returns'] = get_return_types(option)
        option['return_type'] = format_return_type(option['returns'])
        option['return_call'] = 'return ' if option['return_type'] != 'void' else ''
        option['actuals'] = [f['name'] for f in formals]

        option['method_formals'] = [format_formal(f) for f in formals
                                    if f['name'] != 'self']
        option['method_formals_with_defaults'] = (
            [formal_with_default(f) for f in formals if f['name'] != 'self'])
        # *this is 'const Tensor&' since all Tensor methods are const and must
        # be const_casted to be accepted as native function's non-const argument
        option['method_actuals'] = [
            f['name'] if f['name'] != 'self' else 'const_cast<Tensor&>(*this)' for f in formals]

        # There are no cases where these differ, but they do in native_functions
        option['type_method_formals'] = option['formals']
        option['type_method_actuals'] = option['actuals']

        assert 'method' not in option['variants'], 'TH functions cannot be methods'
        is_function = 'function' in option['variants']
        # NB: TH functions don't support multiple dispatch
        dispatch_tensor = find_dispatch_tensor(formals)
        is_namespace_function = is_function and dispatch_tensor is not None

        if option['mode'] == 'TH':
            option['device_guard'] = False
        option['device_guard_declaration'] = device_guard(option, False, dispatch_tensor)
        option['named_guard_declaration'] = named_guard(option, find_tensors(formals),
                                                        find_tensorlists(formals))
        option['dispatch_scalar_type_declaration'] = dispatch_scalar_type(option, False, dispatch_tensor)

        assert option['extended_method'], 'Expected legacy operator to be an extended method'

    def native_get_formals(option, include_constants=False):
        # type: (FunctionOption, bool) -> List[AtFormal]
        seen = set()  # type: Set[str]
        pos_args = []
        kwd_args = []

        def insert(argument):
            # type: (AtFormal) -> None
            if argument['name'] not in seen:
                seen.add(argument['name'])
                if argument.get('kwarg_only', False):
                    kwd_args.append(argument)
                else:
                    pos_args.append(argument)

        for argument in option['arguments']:
            insert(argument)

        # not clear we need dynamic_type translation as we can specify the correct type
        # directly in native functions
        def add_dynamic_type(argument, option):
            # type: (AtFormal, FunctionOption) -> AtFormal
            argument['dynamic_type'] = NATIVE_DYNAMIC_TYPE.get(argument['type'], argument['type'])
            return argument

        result = pos_args + kwd_args
        result = [add_dynamic_type(argument, option) for argument in result]

        # ensure we get reference-type formals when appropriate
        def native_translate_formals(argument, option):
            # type: (AtFormal, FunctionOption) -> AtFormal
            def translate_map(const):
                # type: (bool) -> Dict[str, str]
                return {
                    'Tensor': 'const Tensor &' if const else 'Tensor &',
                    'Type': 'const Type &' if const else 'Type &',
                    'TensorOptions': 'const TensorOptions &' if const else 'TensorOptions &',
                    'TensorList': 'TensorList',
                }

            if argument.get('is_nullable') and argument['type'] not in translate_map(False).keys():
                argument['type'] = "c10::optional<{}>".format(argument['type'])

            # Note: the 'self' trap is here only to preserve the const arg 0 for set_data.
            # I.e., the signature of the cpp implementation currently fits the code
            # generated from a misread schema, but the alias annotation is the truth.
            # TODO fix the signature of set_data's cpp impl to match correct codegen from
            # the current schema.
            # then remove this
            if argument['name'] == 'self':
                is_mutable = option['inplace']
            else:
                is_mutable = '!' in (argument['annotation'] or '')

            if is_mutable:
                argument['type'] = translate_map(False).get(argument['type'], argument['type'])
            else:
                argument['type'] = translate_map(True).get(argument['type'], argument['type'])

            return argument

        result = [native_translate_formals(argument, option) for argument in result]
        return result

    # this can return multiple return types in a list, e.g. ['Tensor', 'Tensor']
    def native_get_return_types(option):
        # type: (FunctionOption) -> List[ReturnType]
        ret = option['return']

        return_types = []  # List[ReturnType]
        for t_raw in ret:
            # See Note [field_name versus name]
            field_name = None
            if isinstance(t_raw, str):
                t = t_raw
                name = None
            else:
                t = t_raw['type']
                name = t_raw['name']
                if 'field_name' in t_raw:
                    field_name = t_raw['field_name']

            # can't actually return a TensorList (since it's a reference object)
            actual_return_type = {'TensorList': 'std::vector<Tensor>'}.get(t, t)

            if actual_return_type == 'Tensor' and (option['inplace'] or option['api_name'].endswith('_out')):
                # follow normal ATen convention of returning Tensor & for inplace functions.
                actual_return_type = 'Tensor &'

            rtype = {
                'type': actual_return_type,
                'dynamic_type': NATIVE_DYNAMIC_TYPE.get(t, t),
            }  # type: ReturnType
            if name is not None:
                rtype['name'] = name
            if field_name is not None:
                rtype['field_name'] = field_name
            return_types.append(rtype)

        return return_types

    def process_native(option):
        # type: (FunctionOption) -> Optional[OutputDeclaration]
        assert option['python_module'] == '' or option['python_module'] == 'nn', \
            "Found python_module of {} for decl {}, but only \'\' string or \'nn\' are supported".format(
                option['python_module'], option['name'])
        formals = native_get_formals(option)
        option['formals_list'] = formals
        option['formals'] = [format_formal(f) for f in formals]
        option['formals_with_defaults'] = [formal_with_default(f) for f in formals]
        option['returns'] = native_get_return_types(option)
        option['return_type'] = format_return_type(option['returns'])
        option['return_call'] = 'return ' if option['return_type'] != 'void' else ''
        option['actuals'] = [f['name'] for f in formals]

        option['formals_types'] = [f['type'] for f in option['formals_list']]
        option['native_actuals'] = [f['name'] for f in option['formals_list']]

        option['formals_types_with_return'] = [option['return_type']]
        if len(option['formals_types']) > 0:
            option['formals_types_with_return'].extend(option['formals_types'])

        option['method_formals'] = [format_formal(f) for f in formals
                                    if f['name'] != 'self']
        option['method_formals_with_defaults'] = (
            [formal_with_default(f) for f in formals if f['name'] != 'self'])
        # *this is 'const Tensor&' since all Tensor methods are const and must
        # be const_casted to be accepted as native function's non-const argument
        option['method_actuals'] = [
            f['name'] if f['name'] != 'self' else 'const_cast<Tensor&>(*this)' for f in formals]

        def find_formal(formal_name, formals):
            for formal in formals:
                if formal_name == formal['dynamic_type']:
                    return formal
            return None

        def gen_tensor_method(option, formals):
            # type: (Any, List[AtFormal]) -> FunctionCode
            def swizzle_self(f):  # blegh
                if f['name'] == 'self':
                    fc = f.copy()
                    fc['name'] = '*this'
                    return fc
                else:
                    return f

            dispatch_key_var_name = '_dk'
            dispatch_key_init = gen_dispatch_key_init(dispatch_key_var_name, [swizzle_self(f) for f in formals])

            if isinstance(type_method_dispatch, dict):
                static_dispatch_function_cases = []
                # NB: As this code is currently written, there will NEVER be
                # a backend generated for variable dispatch.  There is nothing
                # stopping us from actually implementing this, however, if you
                # really wanted variable on mobile, there's nothing stopping
                # you from implementing this (however, you would have an
                # annoying phase problem, since code generation for variable
                # happens in tools/ which happens later than here.)
                #
                # If you pass in a variable to the dispatch, and variable is
                # enabled, this switch will fail.  This is intentional: you
                # probably need to disable variable globally in the mobile
                # calling code.
                for backend in static_dispatch_backends:
                    if backend in type_method_dispatch:
                        static_dispatch_function_cases.append(STATIC_DISPATCH_FUNCTION_SWITCH_CASE.substitute(
                            option,
                            backend=backend,
                            backend_function=type_method_dispatch[backend],
                            native_arguments=option['method_actuals']))

                static_dispatch_method_body = STATIC_DISPATCH_FUNCTION_SWITCH_BODY.substitute(
                    option,
                    dispatch_key_var_name=dispatch_key_var_name,
                    dispatch_key_init=dispatch_key_init,
                    static_dispatch_function_cases=static_dispatch_function_cases)
            else:
                static_dispatch_method_body = STATIC_DISPATCH_FUNCTION_DEFAULT_BODY.substitute(
                    option, native_arguments=option['method_actuals'])

            method_definition = C10_TENSOR_METHOD_DEFINITION
            return FunctionCode(
                declaration=TENSOR_METHOD_DECLARATION.substitute(
                    option, static_dispatch_method_body=static_dispatch_method_body),
                definition=method_definition.substitute(
                    option, static_dispatch_method_body=static_dispatch_method_body))

        def gen_namespace_function(option, multidispatch_formals):
            # type: (Any, List[AtFormal]) -> FunctionCode

            dispatch_key_var_name = '_dk'
            dispatch_key_init = gen_dispatch_key_init(dispatch_key_var_name, formals)

            declaration = DEPRECATED_FUNCTION_DECLARATION if option['deprecated'] else FUNCTION_DECLARATION
            fn_declaration = declaration.substitute(option)

            if isinstance(type_method_dispatch, dict):
                static_dispatch_function_cases = []
                for backend in static_dispatch_backends:
                    if backend in type_method_dispatch:
                        static_dispatch_function_cases.append(STATIC_DISPATCH_FUNCTION_SWITCH_CASE.substitute(
                            option,
                            backend=backend,
                            backend_function=type_method_dispatch[backend],
                            native_arguments=option['native_actuals']))
                static_dispatch_function_body = STATIC_DISPATCH_FUNCTION_SWITCH_BODY.substitute(
                    option,
                    dispatch_key_var_name=dispatch_key_var_name,
                    dispatch_key_init=dispatch_key_init,
                    static_dispatch_function_cases=static_dispatch_function_cases)
            else:
                static_dispatch_function_body = STATIC_DISPATCH_FUNCTION_DEFAULT_BODY.substitute(
                    option, native_arguments=option['native_actuals'])

            fn_definition = C10_FUNCTION_DEFINITION.substitute(
                option, static_dispatch_function_body=static_dispatch_function_body)

            return FunctionCode(definition=fn_definition, declaration=fn_declaration)

        assert find_formal('Type', formals) is None, \
            "Found Type argument in {}({}). Use TensorOptions instead.".format(
                option['name'], ", ".join(option['method_formals_with_defaults']))

        type_method_dispatch = option['type_method_definition_dispatch']

        option['type_method_formals'] = [format_formal(f) for f in formals]
        option['type_method_actuals'] = [f['name'] for f in formals]
        option['native_actuals'] = [f['name'] for f in formals]

        is_method = 'method' in option['variants']
        is_namespace_function = 'function' in option['variants']
        # For method-only entries, the first argument should be self
        if is_method and not is_namespace_function:
            assert formals[0]['name'] == 'self'
        is_factory_method = find_formal('TensorOptions', formals) and 'method' not in option['variants']

        check_methods_do_not_start_with_underscore(option['name'], is_method)

        # NB: Device guard and scalar type generated code is still based on the
        # first argument.  Scalar type test will be removed once TH is removed.
        # If you need more complex device guard behavior, you should disable
        # device guard and then manually add the guards you need.
        dispatch_options = find_formal('TensorOptions', formals)
        guard_tensor = None if dispatch_options else find_dispatch_tensor(formals)
        option['device_guard_declaration'] = device_guard(option, dispatch_options, guard_tensor)
        option['named_guard_declaration'] = named_guard(option, find_tensors(formals),
                                                        find_tensorlists(formals))
        option['dispatch_scalar_type_declaration'] = dispatch_scalar_type(option, dispatch_options, guard_tensor)

        top_env['aten_ops'].append(OPERATOR_NAME_FULL.substitute(option))

        option['native_type_method_dispatch'] = type_method_dispatch

        # Note [Abstract ATen methods]
        # ~~~~~~~~~~~~~~~~~~~~~~~~~~~~
        # An abstract ATen method is one whose dispatch differs between
        # types.  These are implemented in derived types (with a
        # standard (throwing) definition in Type).  A concrete ATen
        # method is one which has the same dispatch for all types;
        # we just implement it in the base Type.  This is exposed
        # in Declarations.yaml via a field named 'abstract'.
        abstract = False
        op_registrations.append(OpRegistration(
            operator_name=OPERATOR_NAME.substitute(option),
            registration_code=SCHEMA_REGISTRATION.substitute(option),
            schema_registration_code=SCHEMA_REGISTRATION.substitute(option)))
        if isinstance(type_method_dispatch, dict):
            abstract = True
            # Having manual_kernel_registration for an abstract method doesn't make sense.
            assert not option['manual_kernel_registration']
        else:
            top_env['type_method_declarations'].append(NATIVE_DISPATCH_DECLARATION.substitute(option))
            top_env['type_method_definitions'].append(NATIVE_DISPATCH_DEFINITION_DEFAULT.substitute(option))
            if not option['manual_kernel_registration']:
                if option['use_c10_dispatcher'] == 'full':
                    op_registrations.append(OpRegistration(
                        operator_name=OPERATOR_NAME.substitute(option),
                        registration_code=DEFAULT_FUNCTION_REGISTRATION.substitute(option),
                        schema_registration_code=SCHEMA_REGISTRATION.substitute(option)))
                else:
                    assert option['use_c10_dispatcher'] == 'with_codegenerated_unboxing_wrapper'
                    op_registrations.append(OpRegistration(
                        operator_name=OPERATOR_NAME.substitute(option),
                        registration_code=DEFAULT_UNBOXEDONLY_FUNCTION_REGISTRATION.substitute(option),
                        schema_registration_code=SCHEMA_REGISTRATION.substitute(option)))

        # generate the at::native function declarations (i.e. what the user will implement)
        if isinstance(type_method_dispatch, dict):
            generated_native_functions = []  # type: List[str]
            for key in sorted(type_method_dispatch.keys()):
                value = type_method_dispatch[key]
                # skip functions in different namespace, e.g. legacy::cpu
                if "::" in value:
                    continue
                if value not in generated_native_functions:
                    option['native_type_method_dispatch'] = value
                    top_env['native_function_declarations'].append(NATIVE_DECLARATION.substitute(option))
                    generated_native_functions.append(value)
        else:
            top_env['native_function_declarations'].append(NATIVE_DECLARATION.substitute(option))

        method_of = ['Type']
        if is_method:
            code = gen_tensor_method(option, formals)
            top_env['tensor_method_declarations'].append(code.declaration)
            top_env['tensor_method_definitions'].append(code.definition)
            method_of.append('Tensor')

        if is_namespace_function:
            code = gen_namespace_function(option, formals)
            top_env['function_definitions'].append(code.definition)
            top_env['function_declarations'].append(code.declaration)
            method_of.append('namespace')

        return OutputDeclaration(
            name=option['api_name'],
            operator_name=option['operator_name'],
            overload_name=option['overload_name'],
            use_c10_dispatcher=option['use_c10_dispatcher'],
            manual_kernel_registration=option['manual_kernel_registration'],
            category_override=option['category_override'],
            matches_jit_signature=option["matches_jit_signature"],
            schema_string=option["schema_string"],
            arguments=formals,
            method_of=method_of,
            mode=option['mode'],
            python_module=option['python_module'],
            buffers=None,
            returns=option['returns'],
            inplace=option['inplace'],
            is_factory_method=is_factory_method,
            # See Note [Abstract ATen methods]
            abstract=abstract,
            requires_tensor=option.get('requires_tensor', False),
            device_guard=option.get('device_guard', True),
            with_gil=option.get('with_gil', False),
            deprecated=option['deprecated'],
        )

    output_declarations = []  # type: List[OutputDeclaration]
    op_registrations = []  # type: List[OpRegistration]
    for declaration in declarations:
        output_options = []  # type: List[OutputDeclaration]
        for option in declaration['options']:
            option["matches_jit_signature"] = declaration["matches_jit_signature"]
            option["schema_string"] = declaration["schema_string"]
            try:
                if option['mode'] != 'native':
                    # Mutably populate option with values
                    process_legacy_th_option(option)
                else:
                    output_option = process_native(option)
                    if output_option:
                        output_options.append(output_option)
            except NYIError:
                option['skip'] = True
        output_declarations.extend(output_options)

    return output_declarations, op_registrations


def create_derived(backend_type_env, declarations):
    # type: (Environment, List[FunctionOption]) -> Tuple[List[str], List[str], List[OpRegistration], List[str], List[str]]
    type_object_declarations = []  # type: List[str]
    type_object_definitions = []  # type: List[str]
    op_registrations = []  # type: List[OpRegistration]
    legacy_th_declarations = []  # type: List[str]
    legacy_th_definitions = []  # type: List[str]
    is_cuda = 'CUDA' in backend_type_env['Backend']

    def requires_checked_cast(argument):
        # type: (THFormal) -> bool
        if argument['type'] == 'IntArrayRef':
            return 'size' in argument
        return argument['type'] in CHECKED_CAST

    def nullable_argument(argument):
        # type: (THFormal) -> bool
        return argument.get('is_nullable', False)

    def get_argument(env, argument, option):
        # type: (Environment, THFormal, FunctionOption) -> str
        if requires_checked_cast(argument):
            checked_use = CHECKED_USE.get(
                argument['type'], '{}_').format(argument['name'])
            if nullable_argument(argument):
                checked_use = CHECKED_USE_NULLABLE.substitute(
                    env={}, arg_name=argument['name'], usage=checked_use)
            return checked_use
        elif argument['type'] == 'CONSTANT':
            v = str(argument.get('default', argument['name']))
            for pattern, replacement in CONSTANT_REPLACEMENTS:
                v = re.sub(pattern, replacement, v)
            return CodeTemplate(v).substitute(env)
        # e.g. argument 0, i.e. repeat the 0th argument in this position...
        elif argument['type'] == 'argument':
            index = int(argument['name'])
            return get_argument(env, option['arguments'][index], option)
        else:
            return argument['name']

    def get_arguments(env, arguments, option):
        # type: (Environment, List[THFormal], FunctionOption) -> List[str]
        return [get_argument(env, argument, option)
                for argument in arguments]

<<<<<<< HEAD
    # TODO: Delete this per https://github.com/pytorch/pytorch/issues/33094
    # after all TH uses are ported
    def handle_zero_dim(env, option):
        # type: (Environment, FunctionOption) -> List[str]
        zero_dim_dispatch = option.get('zero_dim_dispatch_when_scalar', '')
        if not zero_dim_dispatch:
            return []
        zero_dim_actuals = [arg['name']
                            if arg['name'] != zero_dim_dispatch else "{}.item()".format(arg['name'])
                            for arg in option['formals_list']]
        return [ZERO_DIM_CHECK.substitute(env, check_name=zero_dim_dispatch, zero_dim_actuals=zero_dim_actuals)]

=======
>>>>>>> da07ab30
    def allocate_arg(arg, output_count, backend, scalar_name):
        # type: (THFormal, int, str, str) -> List[str]
        name = arg['name']
        allocation = CodeTemplate(ALLOC_NOARGS_WRAP[arg['type']]).substitute(Backend=backend, ScalarName=scalar_name)
        tensor_arg = '{}_'.format(name)
        if arg.get('mask', False):
            allocation = 'output_mask[{}] ? {} : nullptr'.format(output_count, allocation)
            tensor_arg = ('{}_ == nullptr ? (TensorImpl*)UndefinedTensorImpl::singleton() : (TensorImpl*){}_'
                          .format(name, name))
        intrusive_ptr_type = 'c10::intrusive_ptr<TensorImpl, UndefinedTensorImpl>'
        return [
            'auto {}_ = {};'.format(name, allocation),
            'auto {} = Tensor({}::reclaim({}));'.format(name, intrusive_ptr_type, tensor_arg),
        ]

    def resize_arg(arg):
        # type: (THFormal) -> str
        resize = arg['resize']
        if isinstance(resize, str):
            return "{}.resize_({}.sizes());".format(arg['name'], resize)
        else:
            dims = ['{}.size({})'.format(name, dim) for name, dim in resize]
            return "{}.resize_({{ {} }});".format(arg['name'], ','.join(dims))

    def handle_call(env, option, cimpl):
        # type: (Environment, FunctionOption, FunctionOption) -> str
        is_nn = option['mode'] == 'NN'
        actuals = get_arguments(env, cimpl['arguments'], option)
        if is_cuda or is_nn:
            actuals = ['globalContext().getTHCState()'] + actuals

        cname = cimpl['cname']
        if option.get('sparse', False):
            if is_cuda:
                cname = 'THCS' + env['ScalarName'] + "Tensor_" + cname
            else:
                cname = env['THTensor'].replace('TH', 'THS') + '_' + cname
        elif is_nn:
            cname = 'THNN_{}'.format(env['THType']) + cname
        else:
            cname = env['THTensor'] + '_' + cname

        call = CALL_TEMPLATE.substitute(actuals=actuals, cname=cname)
        if cimpl.get('condition') is not None:
            call = 'if ({}) {}'.format(cimpl['condition'], call)
        return call

    def emit_body(env, option, scalar_type_cases):
        # type: (Environment, FunctionOption, List[str]) -> List[str]
        body = []  # type: List[str]

        switch_prologue = []  # type: List[str]
        output_count = 0
        cases = []

        for arg in option['arguments']:
            # make a new allocation of TensorImpl, then wrap a Tensor around it.
            if arg.get('allocate', False):
                switch_prologue += allocate_arg(arg, output_count, env['Backend'], 'dispatch_scalar_type')
                output_count += 1

        for scalar_name, c_type, accreal, _ in scalar_types:
            if scalar_name in scalar_type_cases:
                case_body = []  # type: List[str]
                # arguments are potentially duplicated because of one argument
                # referencing another
                seen_names = set()  # type: Set[str]
                count = 0

                case_env = {
                    'Backend': env['Backend'],
                    'DeviceType': env['DeviceType'],
                    'state': env['state'],
                    'ScalarType': c_type,
                    'ScalarName': scalar_name,
                    'AccScalarName': accreal,
                    'THType': scalar_name,
                    'THTensor': 'TH{}Tensor'.format(scalar_name)
                }  # type: Environment
                if case_env['Backend'] == 'CUDA':
                    sname = '' if scalar_name == "Float" else scalar_name
                    case_env['THType'] = 'Cuda{}'.format(sname)
                    case_env['THTensor'] = 'THCuda{}Tensor'.format(sname)

                for arg in option['arguments']:
                    if is_real_argument_to_wrapper(arg):
                        count += 1

                    # only generated checked casts the first time we see it
                    if arg['name'] not in seen_names and requires_checked_cast(arg):
                        seen_names.add(arg['name'])

                        # make a new allocation of TensorImpl, then wrap a Tensor around it.
                        if not arg.get('allocate', False):
                            # special case where we allow undefined Tensors, and thus
                            # the checked cast succeeds even if the Tensor is not
                            # defined
                            null_okay = 'true' if nullable_argument(arg) else 'false'

                            # extract the TensorImpl from an existing tensor
                            check_cast = CHECKED_CAST[arg['type']].substitute(
                                case_env, arg_name=arg['name'], arg_pos=count,
                                api_name=option['api_name'], null_okay=null_okay,
                                size=arg.get('size'), scalar_type='dispatch_scalar_type')
                            case_body.append("auto {}_ = {};".format(
                                arg['name'], check_cast))

                        initializers = []

                        # resize tensors for special ops that require it
                        if 'resize' in arg:
                            initializers.append(resize_arg(arg))

                        # also special handling where we zero some outputs.
                        if arg.get('zero', False):
                            initializers.append("{}.zero_();".format(arg['name']))

                        # only initialize non-null arguments
                        if nullable_argument(arg) and len(initializers) > 0:
                            case_body.append(CONDITIONAL_INITIALIZER.substitute({
                                'name': arg['name'],
                                'initializer': initializers
                            }))
                        else:
                            case_body += initializers

                # cimpls, if it exists, contains the underlying C function names and
                # arguments. Otherwise use option
                cimpls = option.get('cimpls', [option])
                calls = [handle_call(case_env, option, cimpl) for cimpl in cimpls]

                ret = option['return']

                if ret['kind'] == 'arguments':
                    case_body.extend([call + ';' for call in calls])
                    arguments_indices = ret['arguments']
                    arguments = [option['arguments'][argi]
                                 for argi in arguments_indices]
                    if len(arguments_indices) == 1:
                        arg = arguments[0]
                        case_body.append("return {};".format(arg['name']))
                    else:
                        types = [to_return_type(arg, option)['type']
                                 for arg in arguments]
                        # TODO: check for move semantics...
                        names = [arg['name'] for arg in arguments]
                        case_body.append(CodeTemplate("return std::tuple<${types}>(${names});").substitute(
                            types=types, names=names))
                elif ret['kind'] == 'type':
                    assert len(calls) == 1
                    call = calls[0]

                    # return the same underlying Tensor type for both real and accreal; this ensures
                    # e.g. x.sum(0) and x.sum() return the same type. We explicitly cast to the
                    # ScalarType before constructing the scalar_tensor to avoid overflow checking.
                    if ret['type'] == 'accreal' or ret['type'] == 'real':
                        return_scalar = ('return at::scalar_tensor(convert<${ScalarType}>(${call}), '
                                         'options(ScalarType::${ScalarName}));')
                        case_body.append(CodeTemplate(return_scalar).substitute(case_env, call=call))
                    else:
                        case_body.append("return {};".format(call))
                else:
                    raise Exception("NYI - return handling")

                cases.append(LEGACY_TH_DEFINITION_CASE.substitute(case_env, case_body=case_body))
        body.append(LEGACY_TH_DEFINITION_SWITCH_STATEMENT.substitute(env, cases=cases, switch_prologue=switch_prologue))
        return body

    def process_legacy_th_option(option):
        # type: (FunctionOption) -> None
        backend = backend_type_env['Backend']
        if backend in option['backend_types']:
            env = nested_dict(option, backend_type_env)
            body = emit_body(env, option, option['backend_types'][backend])  # type: ignore
            option['type_definition_body'] = body
            legacy_th_declarations.append(
                LEGACY_TH_DECLARATION.substitute(env))
            legacy_th_definitions.append(
                LEGACY_TH_DEFINITION.substitute(env))

    def process_native(option):
        # type: (FunctionOption) -> None
        dispatch = option['type_method_definition_dispatch']
        env = nested_dict(option, backend_type_env)

        if isinstance(dispatch, dict):
            # If we're here, then our native_functions.yaml entry has dispatch configuration.
            # Having manual kernel registration doesn't make sense.
            assert not option['manual_kernel_registration']

            backend = backend_type_env['Backend']
            if backend in option['backend_types']:
                native_dispatch = dispatch.get(backend)
                type_object_declarations.append(
                    NATIVE_DISPATCH_DECLARATION.substitute(env))
                option['native_type_method_dispatch'] = native_dispatch
                type_object_definitions.append(
                    NATIVE_DISPATCH_DEFINITION_BACKEND.substitute(env))
                if native_dispatch:
                    if option['use_c10_dispatcher'] == 'full':
                        op_registrations.append(OpRegistration(
                            operator_name=OPERATOR_NAME.substitute(option),
                            registration_code=BACKEND_FUNCTION_REGISTRATION.substitute(env),
                            schema_registration_code=SCHEMA_REGISTRATION.substitute(option)))
                    else:
                        assert option['use_c10_dispatcher'] == 'with_codegenerated_unboxing_wrapper'
                        op_registrations.append(OpRegistration(
                            operator_name=OPERATOR_NAME.substitute(option),
                            registration_code=BACKEND_UNBOXEDONLY_FUNCTION_REGISTRATION.substitute(env),
                            schema_registration_code=SCHEMA_REGISTRATION.substitute(option)))

    for declaration in declarations:
        for option in declaration['options']:
            if not option.get('skip', False):
                try:
                    if option['mode'] == 'NN' and option.get('cimpls') is None:
                        continue
                    if option['mode'] != 'native':
                        process_legacy_th_option(option)
                    else:
                        process_native(option)
                except NYIError:
                    pass
    return (type_object_declarations, type_object_definitions, op_registrations,
            legacy_th_declarations, legacy_th_definitions)<|MERGE_RESOLUTION|>--- conflicted
+++ resolved
@@ -1301,21 +1301,6 @@
         return [get_argument(env, argument, option)
                 for argument in arguments]
 
-<<<<<<< HEAD
-    # TODO: Delete this per https://github.com/pytorch/pytorch/issues/33094
-    # after all TH uses are ported
-    def handle_zero_dim(env, option):
-        # type: (Environment, FunctionOption) -> List[str]
-        zero_dim_dispatch = option.get('zero_dim_dispatch_when_scalar', '')
-        if not zero_dim_dispatch:
-            return []
-        zero_dim_actuals = [arg['name']
-                            if arg['name'] != zero_dim_dispatch else "{}.item()".format(arg['name'])
-                            for arg in option['formals_list']]
-        return [ZERO_DIM_CHECK.substitute(env, check_name=zero_dim_dispatch, zero_dim_actuals=zero_dim_actuals)]
-
-=======
->>>>>>> da07ab30
     def allocate_arg(arg, output_count, backend, scalar_name):
         # type: (THFormal, int, str, str) -> List[str]
         name = arg['name']
