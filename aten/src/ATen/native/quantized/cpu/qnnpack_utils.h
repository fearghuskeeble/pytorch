--- conflicted
+++ resolved
@@ -88,64 +88,6 @@
 #endif
   }
 }
-<<<<<<< HEAD
-#endif
-
-namespace {
-std::vector<float> generate_requantization_scales(
-    const at::Tensor& weight_scales,
-    const float input_scale,
-    const float output_scale) {
-  auto num_output_channels = weight_scales.numel();
-  float* weight_scales_data = weight_scales.data_ptr<float>();
-  std::vector<float> requant_scales(num_output_channels, 1.f);
-  for (int i = 0; i < num_output_channels; ++i) {
-    requant_scales[i] = weight_scales_data[i] * input_scale / output_scale;
-  }
-  return requant_scales;
-}
-
-std::pair<at::Tensor, at::Tensor> make_zero_points_and_scales_tensor(
-    const at::Tensor& weight_contig
-    ) {
-  auto num_output_channels = weight_contig.size(0);
-  const auto qtype = weight_contig.qscheme();
-  at::Tensor weight_zp =
-    at::native::empty_cpu({1}, at::device(at::kCPU).dtype(at::kQUInt8));
-  // Adjust weight zero point, similar to weight data.
-  uint8_t* weight_zp_data;
-  if (qtype == at::kPerTensorAffine) {
-    weight_zp_data = (uint8_t*)weight_zp.data_ptr<c10::quint8>();
-    weight_zp_data[0] = (uint8_t)(weight_contig.q_zero_point() + 128);
-  } else if (qtype == at::kPerChannelAffine) {
-    weight_zp.resize_({num_output_channels});
-    weight_zp_data = (uint8_t*)weight_zp.data_ptr<c10::quint8>();
-    for (int i = 0; i < num_output_channels; ++i) {
-      weight_zp_data[i] =
-          (uint8_t)(
-              weight_contig.q_per_channel_zero_points()[i].item<int32_t>() +
-              128);
-    }
-  }
-  at:: Tensor weight_scales =
-    at::native::empty_cpu({1}, at::device(at::kCPU).dtype(at::kFloat));
-  float* weight_scales_data;
-  if (qtype == at::kPerTensorAffine) {
-    weight_scales_data = weight_scales.data_ptr<float>();
-    weight_scales_data[0] = weight_contig.q_scale();
-  } else if (qtype == at::kPerChannelAffine) {
-    weight_scales.resize_({num_output_channels});
-    weight_scales_data = weight_scales.data_ptr<float>();
-    for (int i = 0; i < num_output_channels; ++i) {
-      weight_scales_data[i] =
-        weight_contig.q_per_channel_scales()[i].item<float>();
-    }
-  }
-  return {weight_zp, weight_scales};
-}
-
-} // namespace
-=======
 
 namespace at {
 namespace native {
@@ -162,4 +104,65 @@
 } // namespace native
 } // namespace at
 #endif
->>>>>>> 4025d878
+
+namespace {
+std::vector<float> generate_requantization_scales(
+    const at::Tensor& weight_scales,
+    const float input_scale,
+    const float output_scale) {
+  // Since weight scale is allocated with padding
+  // weight_scales.numel() gives us padded num elements.
+  auto num_output_channels_padded = weight_scales.numel();
+  float* weight_scales_data = weight_scales.data_ptr<float>();
+  std::vector<float> requant_scales(num_output_channels_padded, 1.f);
+  for (int i = 0; i < num_output_channels_padded; ++i) {
+    requant_scales[i] = weight_scales_data[i] * input_scale / output_scale;
+  }
+  return requant_scales;
+}
+
+std::pair<at::Tensor, at::Tensor> make_zero_points_and_scales_tensor(
+    const at::Tensor& weight_contig
+    ) {
+  auto num_output_channels = weight_contig.size(0);
+  // Add 8 to account for bufferring needed by QNNPACK.
+  auto num_output_channels_padded = weight_contig.size(0) + 8;
+  const auto qtype = weight_contig.qscheme();
+  at::Tensor weight_zp =
+    at::_empty_affine_quantized(
+        {1},
+        at::device(at::kCPU).dtype(at::kQUInt8),
+        1.f, 0);
+  // Adjust weight zero point, similar to weight data.
+  uint8_t* weight_zp_data;
+  if (qtype == at::kPerTensorAffine) {
+    weight_zp_data = (uint8_t*)weight_zp.data_ptr<c10::quint8>();
+    weight_zp_data[0] = (uint8_t)(weight_contig.q_zero_point() + 128);
+  } else if (qtype == at::kPerChannelAffine) {
+    weight_zp.resize_({num_output_channels_padded});
+    weight_zp_data = (uint8_t*)weight_zp.data_ptr<c10::quint8>();
+    for (int i = 0; i < num_output_channels; ++i) {
+      weight_zp_data[i] =
+          (uint8_t)(
+              weight_contig.q_per_channel_zero_points()[i].item<int32_t>() +
+              128);
+    }
+  }
+  at:: Tensor weight_scales =
+    at::empty({1}, at::device(at::kCPU).dtype(at::kFloat));
+  float* weight_scales_data;
+  if (qtype == at::kPerTensorAffine) {
+    weight_scales_data = weight_scales.data_ptr<float>();
+    weight_scales_data[0] = weight_contig.q_scale();
+  } else if (qtype == at::kPerChannelAffine) {
+    weight_scales.resize_({num_output_channels_padded});
+    weight_scales_data = weight_scales.data_ptr<float>();
+    for (int i = 0; i < num_output_channels; ++i) {
+      weight_scales_data[i] =
+        weight_contig.q_per_channel_scales()[i].item<float>();
+    }
+  }
+  return {weight_zp, weight_scales};
+}
+
+} // namespace