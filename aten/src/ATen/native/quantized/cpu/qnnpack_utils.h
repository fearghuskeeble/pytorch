--- conflicted
+++ resolved
@@ -268,34 +268,19 @@
   // Add 8 to account for bufferring needed by QNNPACK.
   auto num_output_channels_padded = weight_contig.size(0) + 8;
   const auto qtype = weight_contig.qscheme();
-<<<<<<< HEAD
-  at::Tensor weight_zp =
-    at::_empty_affine_quantized(
-        {num_output_channels_padded},
-        at::device(at::kCPU).dtype(at::kQUInt8),
-        1.f, 0);
+  std::vector<uint8_t> weight_zp(num_output_channels_padded, 0);
   // Adjust weight zero point, similar to weight data.
-  uint8_t* weight_zp_data = (uint8_t*)weight_zp.data_ptr<c10::quint8>();
   if (qtype == at::kPerTensorAffine) {
     for (int i = 0; i < num_output_channels; ++i) {
-      weight_zp_data[i] = (uint8_t)(weight_contig.q_zero_point() + 128);
+      weight_zp[i] = (uint8_t)(weight_contig.q_zero_point() + 128);
     }
   } else if (qtype == at::kPerChannelAffine) {
-=======
-  std::vector<uint8_t> weight_zp(1, 0);
-  // Adjust weight zero point, similar to weight data.
-  if (qtype == at::kPerTensorAffine) {
-    weight_zp[0] = (uint8_t)(weight_contig.q_zero_point() + 128);
-  } else if (qtype == at::kPerChannelAffine) {
-    weight_zp.resize(num_output_channels_padded);
->>>>>>> a1e3f954
     for (int i = 0; i < num_output_channels; ++i) {
       weight_zp[i] =
           (uint8_t)(
               weight_contig.q_per_channel_zero_points()[i].item<int32_t>() +
               128);
     }
-    std::fill(weight_zp.begin() + num_output_channels, weight_zp.end(), 0);
   } else {
     TORCH_INTERNAL_ASSERT("Unsupported quantization scheme.");
   }
@@ -316,6 +301,9 @@
   } else {
     TORCH_INTERNAL_ASSERT("Unsupported quantization scheme.");
   }
+  for (int i = num_output_channels; i <  num_output_channels_padded; ++i) {
+    weight_scales_data[i] = 1.f;
+  }
   return {weight_zp, weight_scales};
 }
 
