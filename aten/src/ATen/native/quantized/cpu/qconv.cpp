#include <algorithm>
#include <cmath>
#include <vector>

#include <ATen/ATen.h>
#include <ATen/Parallel.h>
#include <ATen/SmallVector.h>
#include <torch/library.h>
#include <ATen/native/quantized/cpu/fbgemm_utils.h>
#include <ATen/native/quantized/cpu/qnnpack_utils.h>
#include <ATen/native/quantized/cpu/conv_packed_params.h>
#include <caffe2/utils/threadpool/ThreadPoolMobile.h>

template <int kSpatialDim = 2>
bool ConvDimChecks(
    int64_t act_dims,
    int64_t stride_dims,
    int64_t padding_dims,
    int64_t dilation_dims) {
  TORCH_CHECK(
      act_dims == kSpatialDim + 2,
      "quantized::conv",
      kSpatialDim,
      "d(): Expected activation tensor to have ",
      kSpatialDim + 2,
      " dimensions.");
  TORCH_CHECK(
      stride_dims == kSpatialDim,
      "quantized::conv",
      kSpatialDim,
      "d(): Expected stride tensor to have ",
      kSpatialDim,
      " dimensions.");
  TORCH_CHECK(
      padding_dims == kSpatialDim,
      "quantized::conv",
      kSpatialDim,
      "d(): Expected padding tensor to have ",
      kSpatialDim,
      " dimensions.");
  TORCH_CHECK(
      dilation_dims == kSpatialDim,
      "quantized::conv",
      kSpatialDim,
      "d(): Expected dilation tensor to have ",
      kSpatialDim,
      " dimensions.");
  return true;
}

#ifdef USE_FBGEMM

template <int kSpatialDim = 2>
at::SmallVector<int64_t, kSpatialDim + 2> MakeConvOutputShape(
    int N,
    int M,
    const std::array<int, kSpatialDim>& output_image_shape);

template <>
at::SmallVector<int64_t, 4> MakeConvOutputShape<2>(
    int N,
    int M,
    const std::array<int, 2>& output_image_shape) {
  return {N, M, output_image_shape[0], output_image_shape[1]};
}

template <>
at::SmallVector<int64_t, 5> MakeConvOutputShape<3>(
    int N,
    int M,
    const std::array<int, 3>& output_image_shape) {
  return {N,
          M,
          output_image_shape[0],
          output_image_shape[1],
          output_image_shape[2]};
}

#endif // USE_FBGEMM

#ifdef USE_PYTORCH_QNNPACK

template <int kSpatialDim>
at::SmallVector<int64_t, kSpatialDim + 2> MakeConvOutputShape(
    int N, // mini-batch
    int M, // output channels
    const std::vector<int>& input_image_shape,
    const std::vector<int64_t>& kernel,
    const torch::List<int64_t>& stride,
    const torch::List<int64_t>& padding,
    const torch::List<int64_t>& dilation);

template <>
at::SmallVector<int64_t, 4> MakeConvOutputShape<2>(
    int N, // mini-batch
    int M, // output channels
    const std::vector<int>& input_image_shape,
    const std::vector<int64_t>& kernel,
    const torch::List<int64_t>& stride,
    const torch::List<int64_t>& padding,
    const torch::List<int64_t>& dilation) {
  const int H = input_image_shape[0];
  const int W = input_image_shape[1];
  const int64_t Y_H =
      (H + 2 * padding[0] - dilation[0] * (kernel[0] - 1) - 1) / stride[0] + 1;
  const int64_t Y_W =
      (W + 2 * padding[1] - dilation[1] * (kernel[1] - 1) - 1) / stride[1] + 1;
  return {N, M, Y_H, Y_W};
}

template <>
at::SmallVector<int64_t, 5> MakeConvOutputShape<3>(
    int N, // mini-batch
    int M, // output channels
    const std::vector<int>& input_image_shape,
    const std::vector<int64_t>& kernel,
    const torch::List<int64_t>& stride,
    const torch::List<int64_t>& padding,
    const torch::List<int64_t>& dilation) {
  const int D = input_image_shape[0];
  const int H = input_image_shape[1];
  const int W = input_image_shape[2];
  const int64_t Y_D =
      (D + 2 * padding[0] - dilation[0] * (kernel[0] - 1) - 1) / stride[0] + 1;
  const int64_t Y_H =
      (H + 2 * padding[1] - dilation[1] * (kernel[1] - 1) - 1) / stride[1] + 1;
  const int64_t Y_W =
      (W + 2 * padding[2] - dilation[2] * (kernel[2] - 1) - 1) / stride[2] + 1;
  return {N, M, Y_D, Y_H, Y_W};
}

#endif // USE_PYTORCH_QNNPACK

#ifdef USE_FBGEMM
template <int kSpatialDim>
const float* PackedConvWeight<kSpatialDim>::GetBiasData(at::Tensor* bias_ptr) {
  const float* bias_data = nullptr;
  if (bias.has_value()) {
    *bias_ptr = bias.value();
    TORCH_CHECK(
        bias_ptr->dtype() == at::kFloat,
        "[QConv3D] The 'bias' tensor must have 'torch.float' dtype");
    *bias_ptr = bias_ptr->contiguous();
    TORCH_CHECK(bias_ptr->dim() == 1, "bias should be a vector (1D Tensor)");
    const int M = w->outputChannels();
    TORCH_CHECK(bias_ptr->size(0) == M, "bias should have ", M, " elements.");
    bias_data = bias_ptr->data_ptr<float>();
  }
  return bias_data;
}

template <int kSpatialDim>
void PackedConvWeight<kSpatialDim>::GetQuantizationParams(
    float act_scale,
    float out_scale,
    std::vector<float>* output_multiplier_float,
    std::vector<float>* act_times_w_scale) {
  if (q_scheme == c10::kPerTensorAffine) {
    *act_times_w_scale = {(act_scale * w_scale[0])};
    *output_multiplier_float = {act_times_w_scale->front() / out_scale};
  } else if (q_scheme == c10::kPerChannelAffine) {
    const int M = w->outputChannels();
    output_multiplier_float->resize(M);
    act_times_w_scale->resize(M);
    for (int i = 0; i < M; ++i) {
      act_times_w_scale->at(i) = (act_scale * w_scale[i]);
      output_multiplier_float->at(i) = act_times_w_scale->at(i) / out_scale;
    }
  } else {
    TORCH_CHECK(false, "[QConv", kSpatialDim, "D] Unknown quantization scheme");
  }
}

template <int kSpatialDim>
at::Tensor PackedConvWeight<kSpatialDim>::apply(
    const at::Tensor& input,
    double output_scale,
    int64_t output_zero_point) {
  return apply_impl<false>(input, output_scale, output_zero_point);
}

template <int kSpatialDim>
at::Tensor PackedConvWeight<kSpatialDim>::apply_relu(
    const at::Tensor& input,
    double output_scale,
    int64_t output_zero_point) {
  return apply_impl<true>(input, output_scale, output_zero_point);
}

template <int kSpatialDim>
template <bool kReluFused>
at::Tensor PackedConvWeight<kSpatialDim>::apply_impl(
    const at::Tensor& act,
    double output_scale,
    int64_t output_zero_point) {
  // Quantized kernels are all written with NHWC (channels last) layout in
  // mind. Ideally, we'd be compatible with conv2d behavior and preserve the
  // inputs layout as is (doing necessary upconversions).
  //
  // However, to be more robust, for now we just force output layout to always
  // be NHWC (channels last), thus opportunistically improving perf.
  //
  // This might change when full memory format support lands
  // See https://github.com/pytorch/pytorch/issues/23403
  TORCH_CHECK(
      fbgemm::fbgemmSupportedCPU(), "Your CPU does not support FBGEMM.");
  ConvDimChecks<kSpatialDim>(
      act.ndimension(), stride_.size(), padding_.size(), dilation_.size());

  const int N = act.size(0);
  const int C = act.size(1);
  const int D = kSpatialDim == 2 ? 1 : act.size(2);
  const int H = act.size(kSpatialDim);
  const int W = act.size(kSpatialDim + 1);

  const at::Tensor act_nhwc = kSpatialDim == 2
      ? act.contiguous(c10::MemoryFormat::ChannelsLast)
      : at::native::fbgemm_utils::ConvertToChannelsLast3dTensor(act);
  const uint8_t* act_data =
      reinterpret_cast<uint8_t*>(act_nhwc.data_ptr<c10::quint8>());
  auto* pack_w = w.get();

  const int M = pack_w->outputChannels();
  const int kernel_d = kSpatialDim == 2 ? 1 : kernel[0];
  const int kernel_h = kernel[kSpatialDim - 2];
  const int kernel_w = kernel[kSpatialDim - 1];
  const int pad_d = kSpatialDim == 2 ? 0 : padding_[0];
  const int pad_h = padding_[kSpatialDim - 2];
  const int pad_w = padding_[kSpatialDim - 1];
  const int stride_d = kSpatialDim == 2 ? 1 : stride_[0];
  const int stride_h = stride_[kSpatialDim - 2];
  const int stride_w = stride_[kSpatialDim - 1];
  const int dilation_d = kSpatialDim == 2 ? 1 : dilation_[0];
  const int dilation_h = dilation_[kSpatialDim - 2];
  const int dilation_w = dilation_[kSpatialDim - 1];

  if (kSpatialDim == 2) {
    TORCH_CHECK(
        C == pack_w->inputChannels(),
        "[QConv2D] Given groups=",
        groups_,
        ", weight of size ",
        M,
        ", ",
        kernel_h,
        ", ",
        kernel_w,
        ", ",
        pack_w->inputChannels(),
        ", expected input (NCHW) ",
        N,
        ", ",
        C,
        ", ",
        H,
        ", ",
        W,
        " to have ",
        pack_w->inputChannels(),
        " channels, but got ",
        C,
        " channels instead");
  } else {
    TORCH_CHECK(
        C == pack_w->inputChannels(),
        "[QConv3D] Given groups=",
        groups_,
        ", weight of size ",
        M,
        ", ",
        kernel_d,
        ", ",
        kernel_h,
        ", ",
        kernel_w,
        ", ",
        pack_w->inputChannels(),
        ", expected input (NCDHW) ",
        N,
        ", ",
        C,
        ", ",
        D,
        ", ",
        H,
        ", ",
        W,
        " to have ",
        pack_w->inputChannels(),
        " channels, but got ",
        C,
        " channels instead");
  }

  fbgemm::conv_param_t<kSpatialDim> conv_p =
      at::native::fbgemm_utils::MakeFbgemmConvParam<kSpatialDim>(
          N, // Batch size
          C, // Number of input channels
          M, // Number of output channels
          kSpatialDim == 2 ? std::vector<int>{H, W} : std::vector<int>{D, H, W},
          groups_,
          kSpatialDim == 2 ? std::vector<int>{kernel_h, kernel_w}
                           : std::vector<int>{kernel_d, kernel_h, kernel_w},
          kSpatialDim == 2 ? std::vector<int>{stride_h, stride_w}
                           : std::vector<int>{stride_d, stride_h, stride_w},
          kSpatialDim == 2 ? std::vector<int>{pad_h, pad_w}
                           : std::vector<int>{pad_d, pad_h, pad_w},
          kSpatialDim == 2
              ? std::vector<int>{dilation_h, dilation_w}
              : std::vector<int>{dilation_d, dilation_h, dilation_w});

  const float act_scale = act.q_scale();
  const int32_t act_zero_point = act.q_zero_point();

  at::Tensor bias;
  const float* bias_data = GetBiasData(&bias);

  TORCH_CHECK(
      w_scale.size() == w_zp.size(),
      "Weight scales and zero points vectors should have the same size.");
  std::vector<float> output_multiplier_float;
  std::vector<float> act_times_w_scale;
  GetQuantizationParams(
      act_scale, output_scale, &output_multiplier_float, &act_times_w_scale);

  const at::SmallVector<int64_t, kSpatialDim + 2> output_shape =
      MakeConvOutputShape<kSpatialDim>(N, M, conv_p.OUT_DIM);
  TORCH_CHECK(
      std::all_of(
          output_shape.begin(),
          output_shape.end(),
          [](int64_t i) { return i > 0; }),
      "[QConv",
      kSpatialDim,
      "D] each dimension of output tensor should be greater than 0");

  at::Tensor output = kSpatialDim == 2
      ? at::_empty_affine_quantized(
            output_shape,
            device(c10::kCPU)
                .dtype(c10::kQUInt8)
                .memory_format(c10::MemoryFormat::ChannelsLast),
            output_scale,
            output_zero_point,
            c10::nullopt)
      : at::native::fbgemm_utils::MakeEmptyAffineQuantizedChannelsLast3dTensor(
            output_shape[0],
            output_shape[1],
            output_shape[2],
            output_shape[3],
            output_shape[4],
            device(c10::kCPU).dtype(c10::kQUInt8),
            output_scale,
            output_zero_point);
  at::Tensor buffer =
      at::empty(output.sizes(), output.options().dtype(c10::kInt));
  const int num_tasks = at::get_num_threads();
  at::parallel_for(0, num_tasks, 1, [&](int64_t begin, int64_t end) {
    fbgemm::DoNothing<> kNoOpObj{};
    for (int task_id = begin; task_id < end; ++task_id) {
      if (q_scheme == c10::kPerTensorAffine) {
        fbgemm::ReQuantizeOutput<
            kReluFused,
            fbgemm::QuantizationGranularity::TENSOR,
            float>
            output_proc_obj(
                kNoOpObj,
                output_multiplier_float.data(),
                output_zero_point,
                act_zero_point,
                w_zp.data(),
                nullptr, /* row offset buffer */
                col_offsets.data(),
                bias_data,
                M,
                groups_,
                act_times_w_scale.data());
        fbgemm::fbgemmConv<decltype(output_proc_obj), kSpatialDim, int32_t>(
            conv_p,
            act_data,
            *pack_w,
            reinterpret_cast<uint8_t*>(output.data_ptr<c10::quint8>()),
            buffer.data_ptr<int32_t>(),
            output_proc_obj,
            task_id /* thread_id*/,
            num_tasks /* num_threads */);
      } else if (q_scheme == c10::kPerChannelAffine) {
        fbgemm::ReQuantizeOutput<
            kReluFused,
            fbgemm::QuantizationGranularity::OUT_CHANNEL,
            float>
            output_proc_obj(
                kNoOpObj,
                output_multiplier_float.data(),
                output_zero_point,
                act_zero_point,
                w_zp.data(),
                nullptr, /* row offset buffer */
                col_offsets.data(),
                bias_data,
                M,
                groups_,
                act_times_w_scale.data());

        fbgemm::fbgemmConv<decltype(output_proc_obj), kSpatialDim, int32_t>(
            conv_p,
            act_data,
            *pack_w,
            reinterpret_cast<uint8_t*>(output.data_ptr<c10::quint8>()),
            buffer.data_ptr<int32_t>(),
            output_proc_obj,
            task_id /* thread_id*/,
            num_tasks /* num_threads */);
      }
    }
  });

  return output;
}

template at::Tensor PackedConvWeight<2>::apply(
    const at::Tensor& act,
    double output_scale,
    int64_t output_zero_point);

template at::Tensor PackedConvWeight<2>::apply_relu(
    const at::Tensor& act,
    double output_scale,
    int64_t output_zero_point);

template at::Tensor PackedConvWeight<3>::apply(
    const at::Tensor& act,
    double output_scale,
    int64_t output_zero_point);

template at::Tensor PackedConvWeight<3>::apply_relu(
    const at::Tensor& act,
    double output_scale,
    int64_t output_zero_point);

#endif // USE_FBGEMM

#ifdef USE_PYTORCH_QNNPACK

template <int kSpatialDim>
at::Tensor PackedConvWeightsQnnp<kSpatialDim>::apply(
    const at::Tensor& input,
    double output_scale,
    int64_t output_zero_point) {
  return apply_impl<false>(input, output_scale, output_zero_point);
}

template <int kSpatialDim>
at::Tensor PackedConvWeightsQnnp<kSpatialDim>::apply_relu(
    const at::Tensor& input,
    double output_scale,
    int64_t output_zero_point) {
  return apply_impl<false>(input, output_scale, output_zero_point);
}

template <int kSpatialDim>
template <bool kReluFused>
at::Tensor PackedConvWeightsQnnp<kSpatialDim>::apply_impl(
    const at::Tensor& act,
    double output_scale,
    int64_t output_zero_point) {
  TORCH_CHECK(
      kSpatialDim == 2,
      "quantized::conv2d (qnnpack): QNNPACK only supports Conv2d "
      "now.");
  ConvDimChecks<kSpatialDim>(
      act.ndimension(), stride_.size(), padding_.size(), dilation_.size());

  auto* pack_w = w.get();

  const uint32_t kernel_h = kernel[0];
  const uint32_t kernel_w = kernel[1];
  // TODO Can be replaced with packB->getOutputChannels() when update pre-pack
  // to actually do the packing.
  const auto out_ch = bias.size(0);
  // inputs are in semantic NCHW format
  const int N = act.size(0);
  const int C = act.size(1);
  const int H = act.size(2);
  const int W = act.size(3);
  const int M = out_ch; // output channels

  const at::Tensor act_nhwc = act.contiguous(c10::MemoryFormat::ChannelsLast);

  const uint32_t stride_h = stride_[0];
  const uint32_t stride_w = stride_[1];
  const uint32_t pad_h = padding_[0];
  const uint32_t pad_w = padding_[1];
  const uint32_t dilation_h = dilation_[0];
  const uint32_t dilation_w = dilation_[1];

  auto output_min = kReluFused
      ? activationLimits(output_scale, output_zero_point, Activation::RELU)
            .first
      : std::numeric_limits<uint8_t>::min();
  auto output_max = kReluFused
      ? activationLimits(output_scale, output_zero_point, Activation::RELU)
            .second
      : std::numeric_limits<uint8_t>::max();

  double act_input_scale = act_nhwc.q_scale();

  // Re-quantizing the bias based on input scale and weight scale.
  if (!input_scale.has_value() || input_scale.value() != act_input_scale) {
    // Get the original weight and adjust it to uint8 from int8
    auto weight_contig =
        orig_weight.contiguous(c10::MemoryFormat::ChannelsLast);
    auto bias_fp32 = bias;
    int8_t* w_data =
        reinterpret_cast<int8_t*>(weight_contig.template data_ptr<c10::qint8>());

    uint8_t* weight_zp_data = (uint8_t*)w_zero_points.data_ptr<c10::quint8>();
    float* weight_scales_data = w_scales.data_ptr<float>();
    // We calculate requant scale here as the vector holding the requant scale
    // is owned by this module. The pointer is then passed to qnnpack backend.
    requantization_scale = generate_requantization_scales(
        w_scales,act_input_scale, output_scale);

    at::Tensor qnnp_weight = at::_empty_affine_quantized(
        weight_contig.sizes(),
        at::device(c10::kCPU)
            .dtype(c10::kQUInt8)
            .memory_format(c10::MemoryFormat::ChannelsLast),
        weight_scales_data[0],
        weight_zp_data[0],
        c10::nullopt);
    auto* qnnp_w_data = qnnp_weight.template data_ptr<c10::quint8>();
    auto wt_numel = weight_contig.numel();
    for (int i = 0; i < wt_numel; ++i) {
      qnnp_w_data[i] = static_cast<c10::quint8>(w_data[i] + 128);
    }
    // Original bias was float, so we requantize it here.
    auto bias = at::quantize_per_tensor(
        bias_fp32, weight_scales_data[0] * act_input_scale, 0, c10::kQInt32);

    conv_p = qnnpack::conv_param_t(
        {kernel_w, kernel_h},
        {stride_w, stride_h},
        {dilation_w, dilation_h},
        {pad_h, pad_w, pad_h, pad_w},
        /*adjustment=*/{0, 0},
        groups_,
        C,
        M,
        weight_zp_data,
        requantization_scale.data(),
        output_min,
        output_max,
        /*transpose=*/false);

    // Update the input scale to not pack again.
    input_scale = act_input_scale;
    w.reset();
    w = std::make_unique<qnnpack::PrePackConvWeights>(
        conv_p,
        reinterpret_cast<uint8_t*>(qnnp_w_data),
        reinterpret_cast<int32_t*>(bias.template data_ptr<c10::qint32>()));
    pack_w = w.get();
  }

  TORCH_CHECK(
      conv_p.is_initialized,
      "Conv parameters must have been initialized. Something went wrong.");

  TORCH_INTERNAL_ASSERT(pack_w != nullptr, "Packed Weights are NULL");
  const auto output_shape = MakeConvOutputShape<kSpatialDim>(
      N, M, {H, W}, kernel, stride_, padding_, dilation_);
  TORCH_CHECK(
      std::all_of(
          output_shape.begin(),
          output_shape.end(),
          [](int64_t i) { return i > 0; }),
      "quantized::conv2d (qnnpack): each dimension of output tensor should "
      "be greater than 0.")

  // Allocate output Tensor and a buffer for QNNPACK to use
  at::Tensor output = at::native::empty_affine_quantized(
      output_shape,
      at::device(c10::kCPU)
          .dtype(c10::kQUInt8)
          .memory_format(c10::MemoryFormat::ChannelsLast),
      output_scale,
      output_zero_point,
      c10::nullopt);

  qnnpack::conv_param_t conv_p(
      {kernel_w, kernel_h},
      {stride_w, stride_h},
      {dilation_w, dilation_h},
      {pad_h, pad_w, pad_h, pad_w},
      /*adjustment=*/{0, 0},
      groups_,
      C,
      M,
      (uint8_t*)w_zero_points.data_ptr<c10::quint8>(),
      requantization_scale.data(),
      output_min,
      output_max,
      /*transpose=*/false);

  const pytorch_qnnp_status run_status = qnnpack::qnnpackConv(
      conv_p,
      pack_w->getPackedWeights(),
      N,
      H,
      W,
      act_nhwc.q_zero_point(),
      reinterpret_cast<uint8_t*>(act_nhwc.template data_ptr<c10::quint8>()),
      output.q_zero_point(),
      reinterpret_cast<uint8_t*>(output.template data_ptr<c10::quint8>()),
      caffe2::mobile_pthreadpool());

  TORCH_INTERNAL_ASSERT(
      run_status == pytorch_qnnp_status_success,
      "failed to run quantized::conv2d (qnnpack) operator");

  return output;
}

template at::Tensor PackedConvWeightsQnnp<2>::apply(
    const at::Tensor& act,
    double output_scale,
    int64_t output_zero_point);

template at::Tensor PackedConvWeightsQnnp<2>::apply_relu(
    const at::Tensor& act,
    double output_scale,
    int64_t output_zero_point);

template at::Tensor PackedConvWeightsQnnp<3>::apply(
    const at::Tensor& act,
    double output_scale,
    int64_t output_zero_point);

template at::Tensor PackedConvWeightsQnnp<3>::apply_relu(
    const at::Tensor& act,
    double output_scale,
    int64_t output_zero_point);

#endif // USE_PYTORCH_QNNPACK

namespace at {
namespace native {
namespace {

/*
 * FBGEMM uses vpmaddubsw instruction to multiply activations (uint8_t) and
 * weights (int8_t).
 *
 * https://software.intel.com/sites/landingpage/IntrinsicsGuide/#text=_mm256_maddubs_epi16&expand=3284,3530
 *
 * vpmaddubsw operates on a vector of activations and a vector of
 * weights. If these vectors are
 *
 *    A (uint8_t) = a0, a1, a2, a3 ...
 *
 * and
 *
 *    B (int8_t)  = b0, b1, b2, b3 ...
 *
 * the result of this instruction is an int16_t vector with values
 *
 *    C (int16_t) = a0*b0 + a1*b1, a2*b2 + a3*b3 ...
 *
 * For large values of A and/or B the result (a0*b0 + a1*b1) might not fit into
 * an int16_t number. So the instruction saturates them to max (or min) possible
 * value of an int16_t number. Such behavior is expected for the
 * implementation below.
 *
 * For example, a0 = 255, a1 = 255, b0 = 127 and b1 = 127 the actual result
 * 64770 overflows for an int16_t number (-32768, 32767) so the returned result
 * is 32767.
 *
 */
template <int kSpatialDim, bool kReluFused>
class QConvInt8 final {
 public:
  static Tensor run(
      Tensor act,
      const c10::intrusive_ptr<ConvPackedParamsBase<kSpatialDim>>& packed_weight,
      double output_scale,
      int64_t output_zero_point) {
    if (kReluFused) {
      return packed_weight->apply_relu(act, output_scale, output_zero_point);
    } else {
      return packed_weight->apply(act, output_scale, output_zero_point);
    }
  }
};

// kernel for maintaining backward compatibility
template <int kSpatialDim, bool kReluFused>
class QConvInt8ForBC final {
 public:
  static Tensor run(
      Tensor act,
      const c10::intrusive_ptr<ConvPackedParamsBase<kSpatialDim>>& packed_weight,
      torch::List<int64_t> stride,
      torch::List<int64_t> padding,
      torch::List<int64_t> dilation,
      int64_t groups,
      double output_scale,
      int64_t output_zero_point) {
    if (kReluFused) {
      TORCH_WARN_ONCE(
          "Arguments [stride, padding, dilation, groups] in ops.quantized.conv"
          + c10::to_string(kSpatialDim) + "d_relu, " +
          "have been removed, please update your model to remove these arguments.");
      return packed_weight->apply_relu(act, output_scale, output_zero_point);
    } else {
<<<<<<< HEAD
      TORCH_CHECK(
          C == pack_w->inputChannels(),
          "[QConv3D] Given groups=",
          groups,
          ", weight of size ",
          M,
          ", ",
          kernel_d,
          ", ",
          kernel_h,
          ", ",
          kernel_w,
          ", ",
          pack_w->inputChannels(),
          ", expected input (NCDHW) ",
          N,
          ", ",
          C,
          ", ",
          D,
          ", ",
          H,
          ", ",
          W,
          " to have ",
          pack_w->inputChannels(),
          " channels, but got ",
          C,
          " channels instead");
    }

    fbgemm::conv_param_t<kSpatialDim> conv_p =
        fbgemm_utils::MakeFbgemmConvParam<kSpatialDim>(
            N, // Batch size
            C, // Number of input channels
            M, // Number of output channels
            kSpatialDim == 2 ? std::vector<int>{H, W}
                             : std::vector<int>{D, H, W},
            groups,
            kSpatialDim == 2 ? std::vector<int>{kernel_h, kernel_w}
                             : std::vector<int>{kernel_d, kernel_h, kernel_w},
            kSpatialDim == 2 ? std::vector<int>{stride_h, stride_w}
                             : std::vector<int>{stride_d, stride_h, stride_w},
            kSpatialDim == 2 ? std::vector<int>{pad_h, pad_w}
                             : std::vector<int>{pad_d, pad_h, pad_w},
            kSpatialDim == 2
                ? std::vector<int>{dilation_h, dilation_w}
                : std::vector<int>{dilation_d, dilation_h, dilation_w});

    const float act_scale = act.q_scale();
    const int32_t act_zero_point = act.q_zero_point();

    Tensor bias;
    const float* bias_data = GetBiasData(pack_data, &bias);

    TORCH_CHECK(
        pack_data.w_scale.size() == pack_data.w_zp.size(),
        "Weight scales and zero points vectors should have the same size.");
    std::vector<float> output_multiplier_float;
    std::vector<float> act_times_w_scale;
    GetQuantizationParams(
        pack_data,
        act_scale,
        output_scale,
        &output_multiplier_float,
        &act_times_w_scale);

    const SmallVector<int64_t, kSpatialDim + 2> output_shape =
        MakeConvOutputShape<kSpatialDim>(N, M, conv_p.OUT_DIM);
    TORCH_CHECK(
        std::all_of(
            output_shape.begin(),
            output_shape.end(),
            [](int64_t i) { return i > 0; }),
        "[QConv",
        kSpatialDim,
        "D] each dimension of output tensor should be greater than 0");

    Tensor output = kSpatialDim == 2
        ? _empty_affine_quantized(
              output_shape,
              device(kCPU)
                .dtype(kQUInt8)
                .memory_format(MemoryFormat::ChannelsLast),
              output_scale,
              output_zero_point,
              c10::nullopt)
        : fbgemm_utils::MakeEmptyAffineQuantizedChannelsLast3dTensor(
              output_shape[0],
              output_shape[1],
              output_shape[2],
              output_shape[3],
              output_shape[4],
              device(kCPU).dtype(kQUInt8),
              output_scale,
              output_zero_point);
    Tensor buffer = at::empty(output.sizes(), output.options().dtype(at::kInt));
    const int num_tasks = at::get_num_threads();
    at::parallel_for(0, num_tasks, 1, [&](int64_t begin, int64_t end) {
      fbgemm::DoNothing<> kNoOpObj{};
      for (int task_id = begin; task_id < end; ++task_id) {
        if (pack_data.q_scheme == kPerTensorAffine) {
          fbgemm::ReQuantizeOutput<
              kReluFused,
              fbgemm::QuantizationGranularity::TENSOR,
              float>
              output_proc_obj(
                  kNoOpObj,
                  output_multiplier_float.data(),
                  output_zero_point,
                  act_zero_point,
                  pack_data.w_zp.data(),
                  nullptr, /* row offset buffer */
                  col_offsets.data(),
                  bias_data,
                  M,
                  groups,
                  act_times_w_scale.data());
          fbgemm::fbgemmConv<decltype(output_proc_obj), kSpatialDim, int32_t>(
              conv_p,
              act_data,
              *pack_w,
              reinterpret_cast<uint8_t*>(output.data_ptr<c10::quint8>()),
              buffer.data_ptr<int32_t>(),
              output_proc_obj,
              task_id /* thread_id*/,
              num_tasks /* num_threads */);
        } else if (pack_data.q_scheme == kPerChannelAffine) {
          fbgemm::ReQuantizeOutput<
              kReluFused,
              fbgemm::QuantizationGranularity::OUT_CHANNEL,
              float>
              output_proc_obj(
                  kNoOpObj,
                  output_multiplier_float.data(),
                  output_zero_point,
                  act_zero_point,
                  pack_data.w_zp.data(),
                  nullptr, /* row offset buffer */
                  col_offsets.data(),
                  bias_data,
                  M,
                  groups,
                  act_times_w_scale.data());

          fbgemm::fbgemmConv<decltype(output_proc_obj), kSpatialDim, int32_t>(
              conv_p,
              act_data,
              *pack_w,
              reinterpret_cast<uint8_t*>(output.data_ptr<c10::quint8>()),
              buffer.data_ptr<int32_t>(),
              output_proc_obj,
              task_id /* thread_id*/,
              num_tasks /* num_threads */);
        }
      }
    });

    return output;
  }
#endif

#ifdef USE_PYTORCH_QNNPACK
  static at::Tensor QnnpackConv(
      Tensor act,
      Tensor packed_weight,
      torch::List<int64_t> stride,
      torch::List<int64_t> padding,
      torch::List<int64_t> dilation,
      int64_t groups,
      double output_scale,
      int64_t output_zero_point) {
    ConvDimChecks<kSpatialDim>(
        act.ndimension(), stride.size(), padding.size(), dilation.size());

    PackedConvWeightsQnnp& pack_data =
        cpp_custom_type_hack::cast<PackedConvWeightsQnnp>(packed_weight);
    auto* pack_w = pack_data.w.get();
    const auto& kernel = pack_data.kernel;
    // Adjust weight zero point, similar to weight data.

    const uint32_t kernel_h = kernel[0];
    const uint32_t kernel_w = kernel[1];
    // TODO Can be replaced with packB->getOutputChannels() when update pre-pack
    // to actually do the packing.
    const auto out_ch = pack_data.bias.size(0);
    // inputs are in semantic NCHW format
    const int N = act.size(0);
    const int C = act.size(1);
    const int H = act.size(2);
    const int W = act.size(3);
    const int M = out_ch; // output channels

    const Tensor act_nhwc = act.contiguous(MemoryFormat::ChannelsLast);

    const uint32_t stride_h = stride[0];
    const uint32_t stride_w = stride[1];
    const uint32_t pad_h = padding[0];
    const uint32_t pad_w = padding[1];
    const uint32_t dilation_h = dilation[0];
    const uint32_t dilation_w = dilation[1];

    auto output_min = kReluFused
        ? activationLimits(output_scale, output_zero_point, Activation::RELU)
              .first
        : std::numeric_limits<uint8_t>::min();
    auto output_max = kReluFused
        ? activationLimits(output_scale, output_zero_point, Activation::RELU)
              .second
        : std::numeric_limits<uint8_t>::max();

    auto input_scale = act_nhwc.q_scale();

    const bool is_per_channel =
      pack_data.orig_weight.qscheme() == at::kPerChannelAffine;

    // Re-quantizing the bias based on input scale and weight scale.
    if (!pack_data.input_scale.has_value() ||
        pack_data.input_scale.value() != input_scale) {
      // Get the original weight and adjust it to uint8 from int8
      auto weight_contig =
          pack_data.orig_weight.contiguous(MemoryFormat::ChannelsLast);
      auto bias_fp32 = pack_data.bias;
      int8_t* w_data =
          reinterpret_cast<int8_t*>(weight_contig.data_ptr<c10::qint8>());

      std::tie(pack_data.w_zero_points, pack_data.w_scales) =
          make_zero_points_and_scales_tensor(weight_contig);
      uint8_t* weight_zp_data =
        (uint8_t*)pack_data.w_zero_points.data_ptr<c10::quint8>();
      float* weight_scales_data = pack_data.w_scales.data_ptr<float>();
      pack_data.requantization_scale =
          generate_requantization_scales(
              pack_data.w_scales, input_scale, output_scale);

      Tensor qnnp_weight = at::_empty_affine_quantized(
          weight_contig.sizes(),
          at::device(kCPU)
             .dtype(kQUInt8)
             .memory_format(MemoryFormat::ChannelsLast),
          weight_scales_data[0],
          weight_zp_data[0],
          c10::nullopt);
      auto* qnnp_w_data = qnnp_weight.data_ptr<c10::quint8>();
      auto wt_numel = weight_contig.numel();
      for (int i = 0; i < wt_numel; ++i) {
        qnnp_w_data[i] = static_cast<c10::quint8>(w_data[i] + 128);
      }

      // Original bias was float, so we requantize it here.
      auto bias = at::quantize_per_tensor(
          bias_fp32,
          weight_scales_data[0] * input_scale,
          0, kQInt32);

      qnnpack::conv_param_t conv_p(
          {kernel_w, kernel_h},
          {stride_w, stride_h},
          {dilation_w, dilation_h},
          {pad_h, pad_w, pad_h, pad_w},
          /*adjustment=*/{0, 0},
          groups,
          C,
          M,
          weight_zp_data,
          pack_data.requantization_scale.data(),
          output_min,
          output_max,
          /*transpose=*/false,
          is_per_channel);

      // Update the input scale to not pack again.
      pack_data.input_scale = input_scale;
      pack_data.w.reset();
      pack_data.w = std::make_unique<qnnpack::PrePackConvWeights>(
          conv_p,
          reinterpret_cast<uint8_t*>(qnnp_w_data),
          reinterpret_cast<int32_t*>(bias.data_ptr<c10::qint32>()));
      pack_w = pack_data.w.get();
    }
    TORCH_INTERNAL_ASSERT(pack_w != nullptr, "Packed Weights are NULL");
    const auto output_shape = MakeConvOutputShape<kSpatialDim>(
        N, M, {H, W}, kernel, stride, padding, dilation);
    TORCH_CHECK(
        std::all_of(
            output_shape.begin(),
            output_shape.end(),
            [](int64_t i) { return i > 0; }),
        "quantized::conv2d (qnnpack): each dimension of output tensor should "
        "be greater than 0.")

    // Allocate output Tensor and a buffer for QNNPACK to use
    Tensor output = at::native::empty_affine_quantized(
        output_shape,
        at::device(kCPU)
           .dtype(kQUInt8)
           .memory_format(MemoryFormat::ChannelsLast),
        output_scale,
        output_zero_point,
        c10::nullopt);

    qnnpack::conv_param_t conv_p(
        {kernel_w, kernel_h},
        {stride_w, stride_h},
        {dilation_w, dilation_h},
        {pad_h, pad_w, pad_h, pad_w},
        /*adjustment=*/{0, 0},
        groups,
        C,
        M,
        (uint8_t*)pack_data.w_zero_points.data_ptr<c10::quint8>(),
        pack_data.requantization_scale.data(),
        output_min,
        output_max,
        /*transpose=*/false,
        is_per_channel);

    const pytorch_qnnp_status run_status = qnnpack::qnnpackConv(
        conv_p,
        pack_w->getPackedWeights(),
        N,
        H,
        W,
        act_nhwc.q_zero_point(),
        reinterpret_cast<uint8_t*>(act_nhwc.data_ptr<c10::quint8>()),
        output.q_zero_point(),
        reinterpret_cast<uint8_t*>(output.data_ptr<c10::quint8>()),
        caffe2::mobile_pthreadpool());

    TORCH_INTERNAL_ASSERT(
        run_status == pytorch_qnnp_status_success,
        "failed to run quantized::conv2d (qnnpack) operator");

    return output;
=======
      TORCH_WARN_ONCE(
          "Arguments [stride, padding, dilation, groups] in ops.quantized.conv"
          + c10::to_string(kSpatialDim) + "d, " +
          "have been removed, please update your model to remove these arguments.");
      return packed_weight->apply(act, output_scale, output_zero_point);
    }
>>>>>>> c7e9ff55
  }
};

TORCH_LIBRARY_IMPL(quantized, QuantizedCPU, m) {
  m.impl("conv2d.new",      QConvInt8<2, false>::run);
  m.impl("conv2d_relu.new", QConvInt8<2, true>::run);
  m.impl("conv3d.new",      QConvInt8<3, false>::run);
  m.impl("conv3d_relu.new", QConvInt8<3, true>::run);
  // for backward compatibility
  m.impl("conv2d", QConvInt8ForBC<2, false>::run);
  m.impl("conv2d_relu", QConvInt8ForBC<2, true>::run);
  m.impl("conv3d", QConvInt8ForBC<3, false>::run);
  m.impl("conv3d_relu", QConvInt8ForBC<3, true>::run);
}

TORCH_LIBRARY_IMPL(_quantized, QuantizedCPU, m) {
  m.impl("conv2d",      QConvInt8<2, false>::run);
  m.impl("conv2d_relu", QConvInt8<2, true>::run);
}

} // namespace
} // namespace native
} // namespace at<|MERGE_RESOLUTION|>--- conflicted
+++ resolved
@@ -505,6 +505,8 @@
 
   double act_input_scale = act_nhwc.q_scale();
 
+  const bool is_per_channel = orig_weight.qscheme() == at::kPerChannelAffine;
+
   // Re-quantizing the bias based on input scale and weight scale.
   if (!input_scale.has_value() || input_scale.value() != act_input_scale) {
     // Get the original weight and adjust it to uint8 from int8
@@ -551,7 +553,8 @@
         requantization_scale.data(),
         output_min,
         output_max,
-        /*transpose=*/false);
+        /*transpose=*/false,
+        is_per_channel);
 
     // Update the input scale to not pack again.
     input_scale = act_input_scale;
@@ -601,7 +604,8 @@
       requantization_scale.data(),
       output_min,
       output_max,
-      /*transpose=*/false);
+      /*transpose=*/false,
+      is_per_channel);
 
   const pytorch_qnnp_status run_status = qnnpack::qnnpackConv(
       conv_p,
@@ -713,349 +717,12 @@
           "have been removed, please update your model to remove these arguments.");
       return packed_weight->apply_relu(act, output_scale, output_zero_point);
     } else {
-<<<<<<< HEAD
-      TORCH_CHECK(
-          C == pack_w->inputChannels(),
-          "[QConv3D] Given groups=",
-          groups,
-          ", weight of size ",
-          M,
-          ", ",
-          kernel_d,
-          ", ",
-          kernel_h,
-          ", ",
-          kernel_w,
-          ", ",
-          pack_w->inputChannels(),
-          ", expected input (NCDHW) ",
-          N,
-          ", ",
-          C,
-          ", ",
-          D,
-          ", ",
-          H,
-          ", ",
-          W,
-          " to have ",
-          pack_w->inputChannels(),
-          " channels, but got ",
-          C,
-          " channels instead");
-    }
-
-    fbgemm::conv_param_t<kSpatialDim> conv_p =
-        fbgemm_utils::MakeFbgemmConvParam<kSpatialDim>(
-            N, // Batch size
-            C, // Number of input channels
-            M, // Number of output channels
-            kSpatialDim == 2 ? std::vector<int>{H, W}
-                             : std::vector<int>{D, H, W},
-            groups,
-            kSpatialDim == 2 ? std::vector<int>{kernel_h, kernel_w}
-                             : std::vector<int>{kernel_d, kernel_h, kernel_w},
-            kSpatialDim == 2 ? std::vector<int>{stride_h, stride_w}
-                             : std::vector<int>{stride_d, stride_h, stride_w},
-            kSpatialDim == 2 ? std::vector<int>{pad_h, pad_w}
-                             : std::vector<int>{pad_d, pad_h, pad_w},
-            kSpatialDim == 2
-                ? std::vector<int>{dilation_h, dilation_w}
-                : std::vector<int>{dilation_d, dilation_h, dilation_w});
-
-    const float act_scale = act.q_scale();
-    const int32_t act_zero_point = act.q_zero_point();
-
-    Tensor bias;
-    const float* bias_data = GetBiasData(pack_data, &bias);
-
-    TORCH_CHECK(
-        pack_data.w_scale.size() == pack_data.w_zp.size(),
-        "Weight scales and zero points vectors should have the same size.");
-    std::vector<float> output_multiplier_float;
-    std::vector<float> act_times_w_scale;
-    GetQuantizationParams(
-        pack_data,
-        act_scale,
-        output_scale,
-        &output_multiplier_float,
-        &act_times_w_scale);
-
-    const SmallVector<int64_t, kSpatialDim + 2> output_shape =
-        MakeConvOutputShape<kSpatialDim>(N, M, conv_p.OUT_DIM);
-    TORCH_CHECK(
-        std::all_of(
-            output_shape.begin(),
-            output_shape.end(),
-            [](int64_t i) { return i > 0; }),
-        "[QConv",
-        kSpatialDim,
-        "D] each dimension of output tensor should be greater than 0");
-
-    Tensor output = kSpatialDim == 2
-        ? _empty_affine_quantized(
-              output_shape,
-              device(kCPU)
-                .dtype(kQUInt8)
-                .memory_format(MemoryFormat::ChannelsLast),
-              output_scale,
-              output_zero_point,
-              c10::nullopt)
-        : fbgemm_utils::MakeEmptyAffineQuantizedChannelsLast3dTensor(
-              output_shape[0],
-              output_shape[1],
-              output_shape[2],
-              output_shape[3],
-              output_shape[4],
-              device(kCPU).dtype(kQUInt8),
-              output_scale,
-              output_zero_point);
-    Tensor buffer = at::empty(output.sizes(), output.options().dtype(at::kInt));
-    const int num_tasks = at::get_num_threads();
-    at::parallel_for(0, num_tasks, 1, [&](int64_t begin, int64_t end) {
-      fbgemm::DoNothing<> kNoOpObj{};
-      for (int task_id = begin; task_id < end; ++task_id) {
-        if (pack_data.q_scheme == kPerTensorAffine) {
-          fbgemm::ReQuantizeOutput<
-              kReluFused,
-              fbgemm::QuantizationGranularity::TENSOR,
-              float>
-              output_proc_obj(
-                  kNoOpObj,
-                  output_multiplier_float.data(),
-                  output_zero_point,
-                  act_zero_point,
-                  pack_data.w_zp.data(),
-                  nullptr, /* row offset buffer */
-                  col_offsets.data(),
-                  bias_data,
-                  M,
-                  groups,
-                  act_times_w_scale.data());
-          fbgemm::fbgemmConv<decltype(output_proc_obj), kSpatialDim, int32_t>(
-              conv_p,
-              act_data,
-              *pack_w,
-              reinterpret_cast<uint8_t*>(output.data_ptr<c10::quint8>()),
-              buffer.data_ptr<int32_t>(),
-              output_proc_obj,
-              task_id /* thread_id*/,
-              num_tasks /* num_threads */);
-        } else if (pack_data.q_scheme == kPerChannelAffine) {
-          fbgemm::ReQuantizeOutput<
-              kReluFused,
-              fbgemm::QuantizationGranularity::OUT_CHANNEL,
-              float>
-              output_proc_obj(
-                  kNoOpObj,
-                  output_multiplier_float.data(),
-                  output_zero_point,
-                  act_zero_point,
-                  pack_data.w_zp.data(),
-                  nullptr, /* row offset buffer */
-                  col_offsets.data(),
-                  bias_data,
-                  M,
-                  groups,
-                  act_times_w_scale.data());
-
-          fbgemm::fbgemmConv<decltype(output_proc_obj), kSpatialDim, int32_t>(
-              conv_p,
-              act_data,
-              *pack_w,
-              reinterpret_cast<uint8_t*>(output.data_ptr<c10::quint8>()),
-              buffer.data_ptr<int32_t>(),
-              output_proc_obj,
-              task_id /* thread_id*/,
-              num_tasks /* num_threads */);
-        }
-      }
-    });
-
-    return output;
-  }
-#endif
-
-#ifdef USE_PYTORCH_QNNPACK
-  static at::Tensor QnnpackConv(
-      Tensor act,
-      Tensor packed_weight,
-      torch::List<int64_t> stride,
-      torch::List<int64_t> padding,
-      torch::List<int64_t> dilation,
-      int64_t groups,
-      double output_scale,
-      int64_t output_zero_point) {
-    ConvDimChecks<kSpatialDim>(
-        act.ndimension(), stride.size(), padding.size(), dilation.size());
-
-    PackedConvWeightsQnnp& pack_data =
-        cpp_custom_type_hack::cast<PackedConvWeightsQnnp>(packed_weight);
-    auto* pack_w = pack_data.w.get();
-    const auto& kernel = pack_data.kernel;
-    // Adjust weight zero point, similar to weight data.
-
-    const uint32_t kernel_h = kernel[0];
-    const uint32_t kernel_w = kernel[1];
-    // TODO Can be replaced with packB->getOutputChannels() when update pre-pack
-    // to actually do the packing.
-    const auto out_ch = pack_data.bias.size(0);
-    // inputs are in semantic NCHW format
-    const int N = act.size(0);
-    const int C = act.size(1);
-    const int H = act.size(2);
-    const int W = act.size(3);
-    const int M = out_ch; // output channels
-
-    const Tensor act_nhwc = act.contiguous(MemoryFormat::ChannelsLast);
-
-    const uint32_t stride_h = stride[0];
-    const uint32_t stride_w = stride[1];
-    const uint32_t pad_h = padding[0];
-    const uint32_t pad_w = padding[1];
-    const uint32_t dilation_h = dilation[0];
-    const uint32_t dilation_w = dilation[1];
-
-    auto output_min = kReluFused
-        ? activationLimits(output_scale, output_zero_point, Activation::RELU)
-              .first
-        : std::numeric_limits<uint8_t>::min();
-    auto output_max = kReluFused
-        ? activationLimits(output_scale, output_zero_point, Activation::RELU)
-              .second
-        : std::numeric_limits<uint8_t>::max();
-
-    auto input_scale = act_nhwc.q_scale();
-
-    const bool is_per_channel =
-      pack_data.orig_weight.qscheme() == at::kPerChannelAffine;
-
-    // Re-quantizing the bias based on input scale and weight scale.
-    if (!pack_data.input_scale.has_value() ||
-        pack_data.input_scale.value() != input_scale) {
-      // Get the original weight and adjust it to uint8 from int8
-      auto weight_contig =
-          pack_data.orig_weight.contiguous(MemoryFormat::ChannelsLast);
-      auto bias_fp32 = pack_data.bias;
-      int8_t* w_data =
-          reinterpret_cast<int8_t*>(weight_contig.data_ptr<c10::qint8>());
-
-      std::tie(pack_data.w_zero_points, pack_data.w_scales) =
-          make_zero_points_and_scales_tensor(weight_contig);
-      uint8_t* weight_zp_data =
-        (uint8_t*)pack_data.w_zero_points.data_ptr<c10::quint8>();
-      float* weight_scales_data = pack_data.w_scales.data_ptr<float>();
-      pack_data.requantization_scale =
-          generate_requantization_scales(
-              pack_data.w_scales, input_scale, output_scale);
-
-      Tensor qnnp_weight = at::_empty_affine_quantized(
-          weight_contig.sizes(),
-          at::device(kCPU)
-             .dtype(kQUInt8)
-             .memory_format(MemoryFormat::ChannelsLast),
-          weight_scales_data[0],
-          weight_zp_data[0],
-          c10::nullopt);
-      auto* qnnp_w_data = qnnp_weight.data_ptr<c10::quint8>();
-      auto wt_numel = weight_contig.numel();
-      for (int i = 0; i < wt_numel; ++i) {
-        qnnp_w_data[i] = static_cast<c10::quint8>(w_data[i] + 128);
-      }
-
-      // Original bias was float, so we requantize it here.
-      auto bias = at::quantize_per_tensor(
-          bias_fp32,
-          weight_scales_data[0] * input_scale,
-          0, kQInt32);
-
-      qnnpack::conv_param_t conv_p(
-          {kernel_w, kernel_h},
-          {stride_w, stride_h},
-          {dilation_w, dilation_h},
-          {pad_h, pad_w, pad_h, pad_w},
-          /*adjustment=*/{0, 0},
-          groups,
-          C,
-          M,
-          weight_zp_data,
-          pack_data.requantization_scale.data(),
-          output_min,
-          output_max,
-          /*transpose=*/false,
-          is_per_channel);
-
-      // Update the input scale to not pack again.
-      pack_data.input_scale = input_scale;
-      pack_data.w.reset();
-      pack_data.w = std::make_unique<qnnpack::PrePackConvWeights>(
-          conv_p,
-          reinterpret_cast<uint8_t*>(qnnp_w_data),
-          reinterpret_cast<int32_t*>(bias.data_ptr<c10::qint32>()));
-      pack_w = pack_data.w.get();
-    }
-    TORCH_INTERNAL_ASSERT(pack_w != nullptr, "Packed Weights are NULL");
-    const auto output_shape = MakeConvOutputShape<kSpatialDim>(
-        N, M, {H, W}, kernel, stride, padding, dilation);
-    TORCH_CHECK(
-        std::all_of(
-            output_shape.begin(),
-            output_shape.end(),
-            [](int64_t i) { return i > 0; }),
-        "quantized::conv2d (qnnpack): each dimension of output tensor should "
-        "be greater than 0.")
-
-    // Allocate output Tensor and a buffer for QNNPACK to use
-    Tensor output = at::native::empty_affine_quantized(
-        output_shape,
-        at::device(kCPU)
-           .dtype(kQUInt8)
-           .memory_format(MemoryFormat::ChannelsLast),
-        output_scale,
-        output_zero_point,
-        c10::nullopt);
-
-    qnnpack::conv_param_t conv_p(
-        {kernel_w, kernel_h},
-        {stride_w, stride_h},
-        {dilation_w, dilation_h},
-        {pad_h, pad_w, pad_h, pad_w},
-        /*adjustment=*/{0, 0},
-        groups,
-        C,
-        M,
-        (uint8_t*)pack_data.w_zero_points.data_ptr<c10::quint8>(),
-        pack_data.requantization_scale.data(),
-        output_min,
-        output_max,
-        /*transpose=*/false,
-        is_per_channel);
-
-    const pytorch_qnnp_status run_status = qnnpack::qnnpackConv(
-        conv_p,
-        pack_w->getPackedWeights(),
-        N,
-        H,
-        W,
-        act_nhwc.q_zero_point(),
-        reinterpret_cast<uint8_t*>(act_nhwc.data_ptr<c10::quint8>()),
-        output.q_zero_point(),
-        reinterpret_cast<uint8_t*>(output.data_ptr<c10::quint8>()),
-        caffe2::mobile_pthreadpool());
-
-    TORCH_INTERNAL_ASSERT(
-        run_status == pytorch_qnnp_status_success,
-        "failed to run quantized::conv2d (qnnpack) operator");
-
-    return output;
-=======
       TORCH_WARN_ONCE(
           "Arguments [stride, padding, dilation, groups] in ops.quantized.conv"
           + c10::to_string(kSpatialDim) + "d, " +
           "have been removed, please update your model to remove these arguments.");
       return packed_weight->apply(act, output_scale, output_zero_point);
     }
->>>>>>> c7e9ff55
   }
 };
 
