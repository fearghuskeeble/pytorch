--- conflicted
+++ resolved
@@ -548,23 +548,6 @@
         ? activationLimits(output_scale, output_zero_point, Activation::RELU)
               .second
         : std::numeric_limits<uint8_t>::max();
-<<<<<<< HEAD
-=======
-    qnnpack::conv_param_t conv_p(
-        {kernel_w, kernel_h},
-        {stride_w, stride_h},
-        {dilation_w, dilation_h},
-        {pad_h, pad_w, pad_h, pad_w},
-        /*adjustment=*/{0, 0},
-        groups,
-        C,
-        M,
-        kernel_zp,
-        kernel_scale,
-        output_min,
-        output_max,
-        /*transpose=*/false);
->>>>>>> 4025d878
 
     auto input_scale = act_nhwc.q_scale();
 
@@ -612,13 +595,15 @@
           {stride_w, stride_h},
           {dilation_w, dilation_h},
           {pad_h, pad_w, pad_h, pad_w},
+          /*adjustment=*/{0, 0},
           groups,
           C,
           M,
           weight_zp_data,
           pack_data.requantization_scale.data(),
           output_min,
-          output_max);
+          output_max,
+          /*transpose=*/false);
 
       // Update the input scale to not pack again.
       pack_data.input_scale = input_scale;
@@ -655,13 +640,15 @@
         {stride_w, stride_h},
         {dilation_w, dilation_h},
         {pad_h, pad_w, pad_h, pad_w},
+        /*adjustment=*/{0, 0},
         groups,
         C,
         M,
         (uint8_t*)pack_data.w_zero_points.data_ptr<c10::quint8>(),
         pack_data.requantization_scale.data(),
         output_min,
-        output_max);
+        output_max,
+        /*transpose=*/false);
 
     const pytorch_qnnp_status run_status = qnnpack::qnnpackConv(
         conv_p,
