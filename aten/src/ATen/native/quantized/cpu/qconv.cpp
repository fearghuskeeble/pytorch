#include <algorithm>
#include <cmath>
#include <vector>

#include <ATen/ATen.h>
#include <ATen/Parallel.h>
#include <ATen/SmallVector.h>
#include <torch/library.h>
#include <ATen/native/quantized/cpu/fbgemm_utils.h>
#include <ATen/native/quantized/cpu/qnnpack_utils.h>
#include <ATen/native/quantized/cpu/conv_packed_params.h>
#include <caffe2/utils/threadpool/ThreadPoolMobile.h>

template <int kSpatialDim = 2>
bool ConvDimChecks(
    int64_t act_dims,
    int64_t stride_dims,
    int64_t padding_dims,
    int64_t dilation_dims) {
  TORCH_CHECK(
      act_dims == kSpatialDim + 2,
      "quantized::conv",
      kSpatialDim,
      "d(): Expected activation tensor to have ",
      kSpatialDim + 2,
      " dimensions.");
  TORCH_CHECK(
      stride_dims == kSpatialDim,
      "quantized::conv",
      kSpatialDim,
      "d(): Expected stride tensor to have ",
      kSpatialDim,
      " dimensions.");
  TORCH_CHECK(
      padding_dims == kSpatialDim,
      "quantized::conv",
      kSpatialDim,
      "d(): Expected padding tensor to have ",
      kSpatialDim,
      " dimensions.");
  TORCH_CHECK(
      dilation_dims == kSpatialDim,
      "quantized::conv",
      kSpatialDim,
      "d(): Expected dilation tensor to have ",
      kSpatialDim,
      " dimensions.");
  return true;
}

#ifdef USE_FBGEMM

template <int kSpatialDim = 2>
at::SmallVector<int64_t, kSpatialDim + 2> MakeConvOutputShape(
    int N,
    int M,
    const std::array<int, kSpatialDim>& output_image_shape);

template <>
at::SmallVector<int64_t, 4> MakeConvOutputShape<2>(
    int N,
    int M,
    const std::array<int, 2>& output_image_shape) {
  return {N, M, output_image_shape[0], output_image_shape[1]};
}

template <>
at::SmallVector<int64_t, 5> MakeConvOutputShape<3>(
    int N,
    int M,
    const std::array<int, 3>& output_image_shape) {
  return {N,
          M,
          output_image_shape[0],
          output_image_shape[1],
          output_image_shape[2]};
}

#endif // USE_FBGEMM

#ifdef USE_PYTORCH_QNNPACK

template <int kSpatialDim>
at::SmallVector<int64_t, kSpatialDim + 2> MakeConvOutputShape(
    int N, // mini-batch
    int M, // output channels
    const std::vector<int>& input_image_shape,
    const std::vector<int64_t>& kernel,
    const torch::List<int64_t>& stride,
    const torch::List<int64_t>& padding,
    const torch::List<int64_t>& dilation);

template <>
at::SmallVector<int64_t, 4> MakeConvOutputShape<2>(
    int N, // mini-batch
    int M, // output channels
    const std::vector<int>& input_image_shape,
    const std::vector<int64_t>& kernel,
    const torch::List<int64_t>& stride,
    const torch::List<int64_t>& padding,
    const torch::List<int64_t>& dilation) {
  const int H = input_image_shape[0];
  const int W = input_image_shape[1];
  const int64_t Y_H =
      (H + 2 * padding[0] - dilation[0] * (kernel[0] - 1) - 1) / stride[0] + 1;
  const int64_t Y_W =
      (W + 2 * padding[1] - dilation[1] * (kernel[1] - 1) - 1) / stride[1] + 1;
  return {N, M, Y_H, Y_W};
}

template <>
at::SmallVector<int64_t, 5> MakeConvOutputShape<3>(
    int N, // mini-batch
    int M, // output channels
    const std::vector<int>& input_image_shape,
    const std::vector<int64_t>& kernel,
    const torch::List<int64_t>& stride,
    const torch::List<int64_t>& padding,
    const torch::List<int64_t>& dilation) {
  const int D = input_image_shape[0];
  const int H = input_image_shape[1];
  const int W = input_image_shape[2];
  const int64_t Y_D =
      (D + 2 * padding[0] - dilation[0] * (kernel[0] - 1) - 1) / stride[0] + 1;
  const int64_t Y_H =
      (H + 2 * padding[1] - dilation[1] * (kernel[1] - 1) - 1) / stride[1] + 1;
  const int64_t Y_W =
      (W + 2 * padding[2] - dilation[2] * (kernel[2] - 1) - 1) / stride[2] + 1;
  return {N, M, Y_D, Y_H, Y_W};
}

#endif // USE_PYTORCH_QNNPACK

#ifdef USE_FBGEMM
template <int kSpatialDim>
const float* PackedConvWeight<kSpatialDim>::GetBiasData(at::Tensor* bias_ptr) {
  const float* bias_data = nullptr;
  if (bias.has_value()) {
    *bias_ptr = bias.value();
    TORCH_CHECK(
        bias_ptr->dtype() == at::kFloat,
        "[QConv3D] The 'bias' tensor must have 'torch.float' dtype");
    *bias_ptr = bias_ptr->contiguous();
    TORCH_CHECK(bias_ptr->dim() == 1, "bias should be a vector (1D Tensor)");
    const int M = w->outputChannels();
    TORCH_CHECK(bias_ptr->size(0) == M, "bias should have ", M, " elements.");
    bias_data = bias_ptr->data_ptr<float>();
  }
  return bias_data;
}

template <int kSpatialDim>
void PackedConvWeight<kSpatialDim>::GetQuantizationParams(
    float act_scale,
    float out_scale,
    std::vector<float>* output_multiplier_float,
    std::vector<float>* act_times_w_scale) {
  if (q_scheme == c10::kPerTensorAffine) {
    *act_times_w_scale = {(act_scale * w_scale[0])};
    *output_multiplier_float = {act_times_w_scale->front() / out_scale};
  } else if (q_scheme == c10::kPerChannelAffine) {
    const int M = w->outputChannels();
    output_multiplier_float->resize(M);
    act_times_w_scale->resize(M);
    for (int i = 0; i < M; ++i) {
      act_times_w_scale->at(i) = (act_scale * w_scale[i]);
      output_multiplier_float->at(i) = act_times_w_scale->at(i) / out_scale;
    }
  } else {
    TORCH_CHECK(false, "[QConv", kSpatialDim, "D] Unknown quantization scheme");
  }
}

template <int kSpatialDim>
at::Tensor PackedConvWeight<kSpatialDim>::apply(
    const at::Tensor& input,
    double output_scale,
    int64_t output_zero_point) {
  return apply_impl<false>(input, output_scale, output_zero_point);
}

template <int kSpatialDim>
at::Tensor PackedConvWeight<kSpatialDim>::apply_relu(
    const at::Tensor& input,
    double output_scale,
    int64_t output_zero_point) {
  return apply_impl<true>(input, output_scale, output_zero_point);
}

template <int kSpatialDim>
template <bool kReluFused>
at::Tensor PackedConvWeight<kSpatialDim>::apply_impl(
    const at::Tensor& act,
    double output_scale,
    int64_t output_zero_point) {
  // Quantized kernels are all written with NHWC (channels last) layout in
  // mind. Ideally, we'd be compatible with conv2d behavior and preserve the
  // inputs layout as is (doing necessary upconversions).
  //
  // However, to be more robust, for now we just force output layout to always
  // be NHWC (channels last), thus opportunistically improving perf.
  //
  // This might change when full memory format support lands
  // See https://github.com/pytorch/pytorch/issues/23403
  TORCH_CHECK(
      fbgemm::fbgemmSupportedCPU(), "Your CPU does not support FBGEMM.");
  ConvDimChecks<kSpatialDim>(
      act.ndimension(), stride_.size(), padding_.size(), dilation_.size());

  const int N = act.size(0);
  const int C = act.size(1);
  const int D = kSpatialDim == 2 ? 1 : act.size(2);
  const int H = act.size(kSpatialDim);
  const int W = act.size(kSpatialDim + 1);

  const at::Tensor act_nhwc = kSpatialDim == 2
      ? act.contiguous(c10::MemoryFormat::ChannelsLast)
      : at::native::fbgemm_utils::ConvertToChannelsLast3dTensor(act);
  const uint8_t* act_data =
      reinterpret_cast<uint8_t*>(act_nhwc.data_ptr<c10::quint8>());
  auto* pack_w = w.get();

  const int M = pack_w->outputChannels();
  const int kernel_d = kSpatialDim == 2 ? 1 : kernel[0];
  const int kernel_h = kernel[kSpatialDim - 2];
  const int kernel_w = kernel[kSpatialDim - 1];
  const int pad_d = kSpatialDim == 2 ? 0 : padding_[0];
  const int pad_h = padding_[kSpatialDim - 2];
  const int pad_w = padding_[kSpatialDim - 1];
  const int stride_d = kSpatialDim == 2 ? 1 : stride_[0];
  const int stride_h = stride_[kSpatialDim - 2];
  const int stride_w = stride_[kSpatialDim - 1];
  const int dilation_d = kSpatialDim == 2 ? 1 : dilation_[0];
  const int dilation_h = dilation_[kSpatialDim - 2];
  const int dilation_w = dilation_[kSpatialDim - 1];

  if (kSpatialDim == 2) {
    TORCH_CHECK(
        C == pack_w->inputChannels(),
        "[QConv2D] Given groups=",
        groups_,
        ", weight of size ",
        M,
        ", ",
        kernel_h,
        ", ",
        kernel_w,
        ", ",
        pack_w->inputChannels(),
        ", expected input (NCHW) ",
        N,
        ", ",
        C,
        ", ",
        H,
        ", ",
        W,
        " to have ",
        pack_w->inputChannels(),
        " channels, but got ",
        C,
        " channels instead");
  } else {
    TORCH_CHECK(
        C == pack_w->inputChannels(),
        "[QConv3D] Given groups=",
        groups_,
        ", weight of size ",
        M,
        ", ",
        kernel_d,
        ", ",
        kernel_h,
        ", ",
        kernel_w,
        ", ",
        pack_w->inputChannels(),
        ", expected input (NCDHW) ",
        N,
        ", ",
        C,
        ", ",
        D,
        ", ",
        H,
        ", ",
        W,
        " to have ",
        pack_w->inputChannels(),
        " channels, but got ",
        C,
        " channels instead");
  }

  fbgemm::conv_param_t<kSpatialDim> conv_p =
      at::native::fbgemm_utils::MakeFbgemmConvParam<kSpatialDim>(
          N, // Batch size
          C, // Number of input channels
          M, // Number of output channels
          kSpatialDim == 2 ? std::vector<int>{H, W} : std::vector<int>{D, H, W},
          groups_,
          kSpatialDim == 2 ? std::vector<int>{kernel_h, kernel_w}
                           : std::vector<int>{kernel_d, kernel_h, kernel_w},
          kSpatialDim == 2 ? std::vector<int>{stride_h, stride_w}
                           : std::vector<int>{stride_d, stride_h, stride_w},
          kSpatialDim == 2 ? std::vector<int>{pad_h, pad_w}
                           : std::vector<int>{pad_d, pad_h, pad_w},
          kSpatialDim == 2
              ? std::vector<int>{dilation_h, dilation_w}
              : std::vector<int>{dilation_d, dilation_h, dilation_w});

  const float act_scale = act.q_scale();
  const int32_t act_zero_point = act.q_zero_point();

  at::Tensor bias;
  const float* bias_data = GetBiasData(&bias);

  TORCH_CHECK(
      w_scale.size() == w_zp.size(),
      "Weight scales and zero points vectors should have the same size.");
  std::vector<float> output_multiplier_float;
  std::vector<float> act_times_w_scale;
  GetQuantizationParams(
      act_scale, output_scale, &output_multiplier_float, &act_times_w_scale);

  const at::SmallVector<int64_t, kSpatialDim + 2> output_shape =
      MakeConvOutputShape<kSpatialDim>(N, M, conv_p.OUT_DIM);
  TORCH_CHECK(
      std::all_of(
          output_shape.begin(),
          output_shape.end(),
          [](int64_t i) { return i > 0; }),
      "[QConv",
      kSpatialDim,
      "D] each dimension of output tensor should be greater than 0");

  at::Tensor output = kSpatialDim == 2
      ? at::_empty_affine_quantized(
            output_shape,
            device(c10::kCPU)
                .dtype(c10::kQUInt8)
                .memory_format(c10::MemoryFormat::ChannelsLast),
            output_scale,
            output_zero_point,
            c10::nullopt)
      : at::native::fbgemm_utils::MakeEmptyAffineQuantizedChannelsLast3dTensor(
            output_shape[0],
            output_shape[1],
            output_shape[2],
            output_shape[3],
            output_shape[4],
            device(c10::kCPU).dtype(c10::kQUInt8),
            output_scale,
            output_zero_point);
  at::Tensor buffer =
      at::empty(output.sizes(), output.options().dtype(c10::kInt));
  const int num_tasks = at::get_num_threads();
  at::parallel_for(0, num_tasks, 1, [&](int64_t begin, int64_t end) {
    fbgemm::DoNothing<> kNoOpObj{};
    for (int task_id = begin; task_id < end; ++task_id) {
      if (q_scheme == c10::kPerTensorAffine) {
        fbgemm::ReQuantizeOutput<
            kReluFused,
            fbgemm::QuantizationGranularity::TENSOR,
            float>
            output_proc_obj(
                kNoOpObj,
                output_multiplier_float.data(),
                output_zero_point,
                act_zero_point,
                w_zp.data(),
                nullptr, /* row offset buffer */
                col_offsets.data(),
                bias_data,
                M,
                groups_,
                act_times_w_scale.data());
        fbgemm::fbgemmConv<decltype(output_proc_obj), kSpatialDim, int32_t>(
            conv_p,
            act_data,
            *pack_w,
            reinterpret_cast<uint8_t*>(output.data_ptr<c10::quint8>()),
            buffer.data_ptr<int32_t>(),
            output_proc_obj,
            task_id /* thread_id*/,
            num_tasks /* num_threads */);
      } else if (q_scheme == c10::kPerChannelAffine) {
        fbgemm::ReQuantizeOutput<
            kReluFused,
            fbgemm::QuantizationGranularity::OUT_CHANNEL,
            float>
            output_proc_obj(
                kNoOpObj,
                output_multiplier_float.data(),
                output_zero_point,
                act_zero_point,
                w_zp.data(),
                nullptr, /* row offset buffer */
                col_offsets.data(),
                bias_data,
                M,
                groups_,
                act_times_w_scale.data());

        fbgemm::fbgemmConv<decltype(output_proc_obj), kSpatialDim, int32_t>(
            conv_p,
            act_data,
            *pack_w,
            reinterpret_cast<uint8_t*>(output.data_ptr<c10::quint8>()),
            buffer.data_ptr<int32_t>(),
            output_proc_obj,
            task_id /* thread_id*/,
            num_tasks /* num_threads */);
      }
    }
  });

  return output;
}

template at::Tensor PackedConvWeight<2>::apply(
    const at::Tensor& act,
    double output_scale,
    int64_t output_zero_point);

template at::Tensor PackedConvWeight<2>::apply_relu(
    const at::Tensor& act,
    double output_scale,
    int64_t output_zero_point);

template at::Tensor PackedConvWeight<3>::apply(
    const at::Tensor& act,
    double output_scale,
    int64_t output_zero_point);

template at::Tensor PackedConvWeight<3>::apply_relu(
    const at::Tensor& act,
    double output_scale,
    int64_t output_zero_point);

#endif // USE_FBGEMM

#ifdef USE_PYTORCH_QNNPACK

template <int kSpatialDim>
at::Tensor PackedConvWeightsQnnp<kSpatialDim>::apply(
    const at::Tensor& input,
    double output_scale,
    int64_t output_zero_point) {
  return apply_impl<false>(input, output_scale, output_zero_point);
}

template <int kSpatialDim>
at::Tensor PackedConvWeightsQnnp<kSpatialDim>::apply_relu(
    const at::Tensor& input,
    double output_scale,
    int64_t output_zero_point) {
  return apply_impl<false>(input, output_scale, output_zero_point);
}

template <int kSpatialDim>
template <bool kReluFused>
at::Tensor PackedConvWeightsQnnp<kSpatialDim>::apply_impl(
    const at::Tensor& act,
    double output_scale,
    int64_t output_zero_point) {
  TORCH_CHECK(
      kSpatialDim == 2,
      "quantized::conv2d (qnnpack): QNNPACK only supports Conv2d "
      "now.");
  ConvDimChecks<kSpatialDim>(
      act.ndimension(), stride_.size(), padding_.size(), dilation_.size());

  auto* pack_w = w.get();
  // Adjust weight zero point, similar to weight data.
  auto kernel_zp = w_zp + 128;
  const auto& kernel_scale = w_scale;

  const uint32_t kernel_h = kernel[0];
  const uint32_t kernel_w = kernel[1];
  // TODO Can be replaced with packB->getOutputChannels() when update pre-pack
  // to actually do the packing.
  const auto out_ch = bias.size(0);
  // inputs are in semantic NCHW format
  const int N = act.size(0);
  const int C = act.size(1);
  const int H = act.size(2);
  const int W = act.size(3);
  const int M = out_ch; // output channels

  const at::Tensor act_nhwc = act.contiguous(c10::MemoryFormat::ChannelsLast);

  const uint32_t stride_h = stride_[0];
  const uint32_t stride_w = stride_[1];
  const uint32_t pad_h = padding_[0];
  const uint32_t pad_w = padding_[1];
  const uint32_t dilation_h = dilation_[0];
  const uint32_t dilation_w = dilation_[1];

  auto output_min = kReluFused
      ? activationLimits(output_scale, output_zero_point, Activation::RELU)
            .first
      : std::numeric_limits<uint8_t>::min();
  auto output_max = kReluFused
      ? activationLimits(output_scale, output_zero_point, Activation::RELU)
            .second
      : std::numeric_limits<uint8_t>::max();
  qnnpack::conv_param_t conv_p(
      {kernel_w, kernel_h},
      {stride_w, stride_h},
      {dilation_w, dilation_h},
      {pad_h, pad_w, pad_h, pad_w},
      /*adjustment=*/{0, 0},
      groups_,
      C,
      M,
      kernel_zp,
      kernel_scale,
      output_min,
      output_max,
      /*transpose=*/false);

  double act_input_scale = act_nhwc.q_scale();

  // Re-quantizing the bias based on input scale and weight scale.
  if (!input_scale.has_value() || input_scale.value() != act_input_scale) {
    // Get the original weight and adjust it to uint8 from int8
    auto weight_contig =
        orig_weight.contiguous(c10::MemoryFormat::ChannelsLast);
    auto bias_fp32 = bias;
    int8_t* w_data =
        reinterpret_cast<int8_t*>(weight_contig.template data_ptr<c10::qint8>());
    at::Tensor qnnp_weight = at::_empty_affine_quantized(
        weight_contig.sizes(),
        at::device(c10::kCPU)
            .dtype(c10::kQUInt8)
            .memory_format(c10::MemoryFormat::ChannelsLast),
        kernel_scale,
        kernel_zp,
        c10::nullopt);
    auto* qnnp_w_data = qnnp_weight.template data_ptr<c10::quint8>();
    auto wt_numel = weight_contig.numel();
    for (int i = 0; i < wt_numel; ++i) {
      qnnp_w_data[i] = static_cast<c10::quint8>(w_data[i] + 128);
    }
    // Original bias was float, so we requantize it here.
    auto bias = at::quantize_per_tensor(
        bias_fp32, kernel_scale * act_input_scale, 0, c10::kQInt32);
    // Update the input scale to not pack again.
    input_scale = act_input_scale;
    w.reset();
    w = std::make_unique<qnnpack::PrePackConvWeights>(
        conv_p,
        reinterpret_cast<uint8_t*>(qnnp_w_data),
        reinterpret_cast<int32_t*>(bias.template data_ptr<c10::qint32>()));
    pack_w = w.get();
  }
  TORCH_INTERNAL_ASSERT(pack_w != nullptr, "Packed Weights are NULL");
  const auto output_shape = MakeConvOutputShape<kSpatialDim>(
      N, M, {H, W}, kernel, stride_, padding_, dilation_);
  TORCH_CHECK(
      std::all_of(
          output_shape.begin(),
          output_shape.end(),
          [](int64_t i) { return i > 0; }),
      "quantized::conv2d (qnnpack): each dimension of output tensor should "
      "be greater than 0.")

  // Allocate output Tensor and a buffer for QNNPACK to use
  at::Tensor output = at::native::empty_affine_quantized(
      output_shape,
      at::device(c10::kCPU)
          .dtype(c10::kQUInt8)
          .memory_format(c10::MemoryFormat::ChannelsLast),
      output_scale,
      output_zero_point,
      c10::nullopt);

  const pytorch_qnnp_status run_status = qnnpack::qnnpackConv(
      conv_p,
      pack_w->getPackedWeights(),
      N,
      H,
      W,
      act_nhwc.q_scale(),
      act_nhwc.q_zero_point(),
      reinterpret_cast<uint8_t*>(act_nhwc.template data_ptr<c10::quint8>()),
      output.q_scale(),
      output.q_zero_point(),
      reinterpret_cast<uint8_t*>(output.template data_ptr<c10::quint8>()),
      caffe2::mobile_pthreadpool());

  TORCH_INTERNAL_ASSERT(
      run_status == pytorch_qnnp_status_success,
      "failed to run quantized::conv2d (qnnpack) operator");

  return output;
}

template at::Tensor PackedConvWeightsQnnp<2>::apply(
    const at::Tensor& act,
    double output_scale,
    int64_t output_zero_point);

template at::Tensor PackedConvWeightsQnnp<2>::apply_relu(
    const at::Tensor& act,
    double output_scale,
    int64_t output_zero_point);

template at::Tensor PackedConvWeightsQnnp<3>::apply(
    const at::Tensor& act,
    double output_scale,
    int64_t output_zero_point);

template at::Tensor PackedConvWeightsQnnp<3>::apply_relu(
    const at::Tensor& act,
    double output_scale,
    int64_t output_zero_point);

#endif // USE_PYTORCH_QNNPACK

namespace at {
namespace native {
namespace {

/*
 * FBGEMM uses vpmaddubsw instruction to multiply activations (uint8_t) and
 * weights (int8_t).
 *
 * https://software.intel.com/sites/landingpage/IntrinsicsGuide/#text=_mm256_maddubs_epi16&expand=3284,3530
 *
 * vpmaddubsw operates on a vector of activations and a vector of
 * weights. If these vectors are
 *
 *    A (uint8_t) = a0, a1, a2, a3 ...
 *
 * and
 *
 *    B (int8_t)  = b0, b1, b2, b3 ...
 *
 * the result of this instruction is an int16_t vector with values
 *
 *    C (int16_t) = a0*b0 + a1*b1, a2*b2 + a3*b3 ...
 *
 * For large values of A and/or B the result (a0*b0 + a1*b1) might not fit into
 * an int16_t number. So the instruction saturates them to max (or min) possible
 * value of an int16_t number. Such behavior is expected for the
 * implementation below.
 *
 * For example, a0 = 255, a1 = 255, b0 = 127 and b1 = 127 the actual result
 * 64770 overflows for an int16_t number (-32768, 32767) so the returned result
 * is 32767.
 *
 */
template <int kSpatialDim, bool kReluFused>
class QConvInt8 final {
 public:
  static Tensor run(
      Tensor act,
      const c10::intrusive_ptr<ConvPackedParamsBase<kSpatialDim>>& packed_weight,
      double output_scale,
      int64_t output_zero_point) {
    if (kReluFused) {
      return packed_weight->apply_relu(act, output_scale, output_zero_point);
    } else {
      return packed_weight->apply(act, output_scale, output_zero_point);
    }
  }
};

// kernel for maintaining backward compatibility
template <int kSpatialDim, bool kReluFused>
class QConvInt8ForBC final {
 public:
  static Tensor run(
      Tensor act,
      const c10::intrusive_ptr<ConvPackedParamsBase<kSpatialDim>>& packed_weight,
      torch::List<int64_t> stride,
      torch::List<int64_t> padding,
      torch::List<int64_t> dilation,
      int64_t groups,
      double output_scale,
      int64_t output_zero_point) {
    if (kReluFused) {
      TORCH_WARN_ONCE(
          "Arguments [stride, padding, dilation, groups] in ops.quantized.conv"
          + c10::to_string(kSpatialDim) + "d_relu, " +
          "have been removed, please update your model to remove these arguments.");
      return packed_weight->apply_relu(act, output_scale, output_zero_point);
    } else {
      TORCH_WARN_ONCE(
          "Arguments [stride, padding, dilation, groups] in ops.quantized.conv"
          + c10::to_string(kSpatialDim) + "d, " +
          "have been removed, please update your model to remove these arguments.");
      return packed_weight->apply(act, output_scale, output_zero_point);
    }
  }
<<<<<<< HEAD
#endif

#ifdef USE_PYTORCH_QNNPACK
  static at::Tensor QnnpackConv(
      Tensor act,
      Tensor packed_weight,
      torch::List<int64_t> stride,
      torch::List<int64_t> padding,
      torch::List<int64_t> dilation,
      int64_t groups,
      double output_scale,
      int64_t output_zero_point) {
    ConvDimChecks<kSpatialDim>(
        act.ndimension(), stride.size(), padding.size(), dilation.size());

    PackedConvWeightsQnnp& pack_data =
        cpp_custom_type_hack::cast<PackedConvWeightsQnnp>(packed_weight);
    auto* pack_w = pack_data.w.get();
    const auto& kernel = pack_data.kernel;
    // Adjust weight zero point, similar to weight data.

    const uint32_t kernel_h = kernel[0];
    const uint32_t kernel_w = kernel[1];
    // TODO Can be replaced with packB->getOutputChannels() when update pre-pack
    // to actually do the packing.
    const auto out_ch = pack_data.bias.size(0);
    // inputs are in semantic NCHW format
    const int N = act.size(0);
    const int C = act.size(1);
    const int H = act.size(2);
    const int W = act.size(3);
    const int M = out_ch; // output channels

    const Tensor act_nhwc = act.contiguous(MemoryFormat::ChannelsLast);

    const uint32_t stride_h = stride[0];
    const uint32_t stride_w = stride[1];
    const uint32_t pad_h = padding[0];
    const uint32_t pad_w = padding[1];
    const uint32_t dilation_h = dilation[0];
    const uint32_t dilation_w = dilation[1];

    auto output_min = kReluFused
        ? activationLimits(output_scale, output_zero_point, Activation::RELU)
              .first
        : std::numeric_limits<uint8_t>::min();
    auto output_max = kReluFused
        ? activationLimits(output_scale, output_zero_point, Activation::RELU)
              .second
        : std::numeric_limits<uint8_t>::max();

    auto input_scale = act_nhwc.q_scale();

    // Re-quantizing the bias based on input scale and weight scale.
    if (!pack_data.input_scale.has_value() ||
        pack_data.input_scale.value() != input_scale) {
      // Get the original weight and adjust it to uint8 from int8
      auto weight_contig =
          pack_data.orig_weight.contiguous(MemoryFormat::ChannelsLast);
      auto bias_fp32 = pack_data.bias;
      int8_t* w_data =
          reinterpret_cast<int8_t*>(weight_contig.data_ptr<c10::qint8>());

      std::tie(pack_data.w_zero_points, pack_data.w_scales) =
          make_zero_points_and_scales_tensor(weight_contig);
      uint8_t* weight_zp_data =
        (uint8_t*)pack_data.w_zero_points.data_ptr<c10::quint8>();
      float* weight_scales_data = pack_data.w_scales.data_ptr<float>();
      pack_data.requantization_scale =
          generate_requantization_scales(
              pack_data.w_scales, input_scale, output_scale);

      Tensor qnnp_weight = at::_empty_affine_quantized(
          weight_contig.sizes(),
          at::device(kCPU)
             .dtype(kQUInt8)
             .memory_format(MemoryFormat::ChannelsLast),
          weight_scales_data[0],
          weight_zp_data[0],
          c10::nullopt);
      auto* qnnp_w_data = qnnp_weight.data_ptr<c10::quint8>();
      auto wt_numel = weight_contig.numel();
      for (int i = 0; i < wt_numel; ++i) {
        qnnp_w_data[i] = static_cast<c10::quint8>(w_data[i] + 128);
      }

      // Original bias was float, so we requantize it here.
      auto bias = at::quantize_per_tensor(
          bias_fp32,
          weight_scales_data[0] * input_scale,
          0, kQInt32);

      qnnpack::conv_param_t conv_p(
          {kernel_w, kernel_h},
          {stride_w, stride_h},
          {dilation_w, dilation_h},
          {pad_h, pad_w, pad_h, pad_w},
          /*adjustment=*/{0, 0},
          groups,
          C,
          M,
          weight_zp_data,
          pack_data.requantization_scale.data(),
          output_min,
          output_max,
          /*transpose=*/false);

      // Update the input scale to not pack again.
      pack_data.input_scale = input_scale;
      pack_data.w.reset();
      pack_data.w = std::make_unique<qnnpack::PrePackConvWeights>(
          conv_p,
          reinterpret_cast<uint8_t*>(qnnp_w_data),
          reinterpret_cast<int32_t*>(bias.data_ptr<c10::qint32>()));
      pack_w = pack_data.w.get();
    }
    TORCH_INTERNAL_ASSERT(pack_w != nullptr, "Packed Weights are NULL");
    const auto output_shape = MakeConvOutputShape<kSpatialDim>(
        N, M, {H, W}, kernel, stride, padding, dilation);
    TORCH_CHECK(
        std::all_of(
            output_shape.begin(),
            output_shape.end(),
            [](int64_t i) { return i > 0; }),
        "quantized::conv2d (qnnpack): each dimension of output tensor should "
        "be greater than 0.")

    // Allocate output Tensor and a buffer for QNNPACK to use
    Tensor output = at::native::empty_affine_quantized(
        output_shape,
        at::device(kCPU)
           .dtype(kQUInt8)
           .memory_format(MemoryFormat::ChannelsLast),
        output_scale,
        output_zero_point,
        c10::nullopt);

    qnnpack::conv_param_t conv_p(
        {kernel_w, kernel_h},
        {stride_w, stride_h},
        {dilation_w, dilation_h},
        {pad_h, pad_w, pad_h, pad_w},
        /*adjustment=*/{0, 0},
        groups,
        C,
        M,
        (uint8_t*)pack_data.w_zero_points.data_ptr<c10::quint8>(),
        pack_data.requantization_scale.data(),
        output_min,
        output_max,
        /*transpose=*/false);

    const pytorch_qnnp_status run_status = qnnpack::qnnpackConv(
        conv_p,
        pack_w->getPackedWeights(),
        N,
        H,
        W,
        act_nhwc.q_zero_point(),
        reinterpret_cast<uint8_t*>(act_nhwc.data_ptr<c10::quint8>()),
        output.q_zero_point(),
        reinterpret_cast<uint8_t*>(output.data_ptr<c10::quint8>()),
        caffe2::mobile_pthreadpool());

    TORCH_INTERNAL_ASSERT(
        run_status == pytorch_qnnp_status_success,
        "failed to run quantized::conv2d (qnnpack) operator");

    return output;
  }
#endif
=======
>>>>>>> 28ac5cdc
};

TORCH_LIBRARY_IMPL(quantized, QuantizedCPU, m) {
  m.impl("conv2d.new",      QConvInt8<2, false>::run);
  m.impl("conv2d_relu.new", QConvInt8<2, true>::run);
  m.impl("conv3d.new",      QConvInt8<3, false>::run);
  m.impl("conv3d_relu.new", QConvInt8<3, true>::run);
  // for backward compatibility
  m.impl("conv2d", QConvInt8ForBC<2, false>::run);
  m.impl("conv2d_relu", QConvInt8ForBC<2, true>::run);
  m.impl("conv3d", QConvInt8ForBC<3, false>::run);
  m.impl("conv3d_relu", QConvInt8ForBC<3, true>::run);
}

TORCH_LIBRARY_IMPL(_quantized, QuantizedCPU, m) {
  m.impl("conv2d",      QConvInt8<2, false>::run);
  m.impl("conv2d_relu", QConvInt8<2, true>::run);
}

} // namespace
} // namespace native
} // namespace at<|MERGE_RESOLUTION|>--- conflicted
+++ resolved
@@ -472,9 +472,6 @@
       act.ndimension(), stride_.size(), padding_.size(), dilation_.size());
 
   auto* pack_w = w.get();
-  // Adjust weight zero point, similar to weight data.
-  auto kernel_zp = w_zp + 128;
-  const auto& kernel_scale = w_scale;
 
   const uint32_t kernel_h = kernel[0];
   const uint32_t kernel_w = kernel[1];
@@ -505,6 +502,92 @@
       ? activationLimits(output_scale, output_zero_point, Activation::RELU)
             .second
       : std::numeric_limits<uint8_t>::max();
+
+  double act_input_scale = act_nhwc.q_scale();
+
+  // Re-quantizing the bias based on input scale and weight scale.
+  if (!input_scale.has_value() || input_scale.value() != act_input_scale) {
+    // Get the original weight and adjust it to uint8 from int8
+    auto weight_contig =
+        orig_weight.contiguous(c10::MemoryFormat::ChannelsLast);
+    auto bias_fp32 = bias;
+    int8_t* w_data =
+        reinterpret_cast<int8_t*>(weight_contig.template data_ptr<c10::qint8>());
+
+    uint8_t* weight_zp_data = (uint8_t*)w_zero_points.data_ptr<c10::quint8>();
+    float* weight_scales_data = w_scales.data_ptr<float>();
+    // We calculate requant scale here as the vector holding the requant scale
+    // is owned by this module. The pointer is then passed to qnnpack backend.
+    requantization_scale = generate_requantization_scales(
+        w_scales,act_input_scale, output_scale);
+
+    at::Tensor qnnp_weight = at::_empty_affine_quantized(
+        weight_contig.sizes(),
+        at::device(c10::kCPU)
+            .dtype(c10::kQUInt8)
+            .memory_format(c10::MemoryFormat::ChannelsLast),
+        weight_scales_data[0],
+        weight_zp_data[0],
+        c10::nullopt);
+    auto* qnnp_w_data = qnnp_weight.template data_ptr<c10::quint8>();
+    auto wt_numel = weight_contig.numel();
+    for (int i = 0; i < wt_numel; ++i) {
+      qnnp_w_data[i] = static_cast<c10::quint8>(w_data[i] + 128);
+    }
+    // Original bias was float, so we requantize it here.
+    auto bias = at::quantize_per_tensor(
+        bias_fp32, weight_scales_data[0] * act_input_scale, 0, c10::kQInt32);
+
+    conv_p = qnnpack::conv_param_t(
+        {kernel_w, kernel_h},
+        {stride_w, stride_h},
+        {dilation_w, dilation_h},
+        {pad_h, pad_w, pad_h, pad_w},
+        /*adjustment=*/{0, 0},
+        groups_,
+        C,
+        M,
+        weight_zp_data,
+        requantization_scale.data(),
+        output_min,
+        output_max,
+        /*transpose=*/false);
+
+    // Update the input scale to not pack again.
+    input_scale = act_input_scale;
+    w.reset();
+    w = std::make_unique<qnnpack::PrePackConvWeights>(
+        conv_p,
+        reinterpret_cast<uint8_t*>(qnnp_w_data),
+        reinterpret_cast<int32_t*>(bias.template data_ptr<c10::qint32>()));
+    pack_w = w.get();
+  }
+
+  TORCH_CHECK(
+      conv_p.is_initialized,
+      "Conv parameters must have been initialized. Something went wrong.");
+
+  TORCH_INTERNAL_ASSERT(pack_w != nullptr, "Packed Weights are NULL");
+  const auto output_shape = MakeConvOutputShape<kSpatialDim>(
+      N, M, {H, W}, kernel, stride_, padding_, dilation_);
+  TORCH_CHECK(
+      std::all_of(
+          output_shape.begin(),
+          output_shape.end(),
+          [](int64_t i) { return i > 0; }),
+      "quantized::conv2d (qnnpack): each dimension of output tensor should "
+      "be greater than 0.")
+
+  // Allocate output Tensor and a buffer for QNNPACK to use
+  at::Tensor output = at::native::empty_affine_quantized(
+      output_shape,
+      at::device(c10::kCPU)
+          .dtype(c10::kQUInt8)
+          .memory_format(c10::MemoryFormat::ChannelsLast),
+      output_scale,
+      output_zero_point,
+      c10::nullopt);
+
   qnnpack::conv_param_t conv_p(
       {kernel_w, kernel_h},
       {stride_w, stride_h},
@@ -514,67 +597,11 @@
       groups_,
       C,
       M,
-      kernel_zp,
-      kernel_scale,
+      (uint8_t*)w_zero_points.data_ptr<c10::quint8>(),
+      requantization_scale.data(),
       output_min,
       output_max,
       /*transpose=*/false);
-
-  double act_input_scale = act_nhwc.q_scale();
-
-  // Re-quantizing the bias based on input scale and weight scale.
-  if (!input_scale.has_value() || input_scale.value() != act_input_scale) {
-    // Get the original weight and adjust it to uint8 from int8
-    auto weight_contig =
-        orig_weight.contiguous(c10::MemoryFormat::ChannelsLast);
-    auto bias_fp32 = bias;
-    int8_t* w_data =
-        reinterpret_cast<int8_t*>(weight_contig.template data_ptr<c10::qint8>());
-    at::Tensor qnnp_weight = at::_empty_affine_quantized(
-        weight_contig.sizes(),
-        at::device(c10::kCPU)
-            .dtype(c10::kQUInt8)
-            .memory_format(c10::MemoryFormat::ChannelsLast),
-        kernel_scale,
-        kernel_zp,
-        c10::nullopt);
-    auto* qnnp_w_data = qnnp_weight.template data_ptr<c10::quint8>();
-    auto wt_numel = weight_contig.numel();
-    for (int i = 0; i < wt_numel; ++i) {
-      qnnp_w_data[i] = static_cast<c10::quint8>(w_data[i] + 128);
-    }
-    // Original bias was float, so we requantize it here.
-    auto bias = at::quantize_per_tensor(
-        bias_fp32, kernel_scale * act_input_scale, 0, c10::kQInt32);
-    // Update the input scale to not pack again.
-    input_scale = act_input_scale;
-    w.reset();
-    w = std::make_unique<qnnpack::PrePackConvWeights>(
-        conv_p,
-        reinterpret_cast<uint8_t*>(qnnp_w_data),
-        reinterpret_cast<int32_t*>(bias.template data_ptr<c10::qint32>()));
-    pack_w = w.get();
-  }
-  TORCH_INTERNAL_ASSERT(pack_w != nullptr, "Packed Weights are NULL");
-  const auto output_shape = MakeConvOutputShape<kSpatialDim>(
-      N, M, {H, W}, kernel, stride_, padding_, dilation_);
-  TORCH_CHECK(
-      std::all_of(
-          output_shape.begin(),
-          output_shape.end(),
-          [](int64_t i) { return i > 0; }),
-      "quantized::conv2d (qnnpack): each dimension of output tensor should "
-      "be greater than 0.")
-
-  // Allocate output Tensor and a buffer for QNNPACK to use
-  at::Tensor output = at::native::empty_affine_quantized(
-      output_shape,
-      at::device(c10::kCPU)
-          .dtype(c10::kQUInt8)
-          .memory_format(c10::MemoryFormat::ChannelsLast),
-      output_scale,
-      output_zero_point,
-      c10::nullopt);
 
   const pytorch_qnnp_status run_status = qnnpack::qnnpackConv(
       conv_p,
@@ -582,10 +609,8 @@
       N,
       H,
       W,
-      act_nhwc.q_scale(),
       act_nhwc.q_zero_point(),
       reinterpret_cast<uint8_t*>(act_nhwc.template data_ptr<c10::quint8>()),
-      output.q_scale(),
       output.q_zero_point(),
       reinterpret_cast<uint8_t*>(output.template data_ptr<c10::quint8>()),
       caffe2::mobile_pthreadpool());
@@ -695,180 +720,6 @@
       return packed_weight->apply(act, output_scale, output_zero_point);
     }
   }
-<<<<<<< HEAD
-#endif
-
-#ifdef USE_PYTORCH_QNNPACK
-  static at::Tensor QnnpackConv(
-      Tensor act,
-      Tensor packed_weight,
-      torch::List<int64_t> stride,
-      torch::List<int64_t> padding,
-      torch::List<int64_t> dilation,
-      int64_t groups,
-      double output_scale,
-      int64_t output_zero_point) {
-    ConvDimChecks<kSpatialDim>(
-        act.ndimension(), stride.size(), padding.size(), dilation.size());
-
-    PackedConvWeightsQnnp& pack_data =
-        cpp_custom_type_hack::cast<PackedConvWeightsQnnp>(packed_weight);
-    auto* pack_w = pack_data.w.get();
-    const auto& kernel = pack_data.kernel;
-    // Adjust weight zero point, similar to weight data.
-
-    const uint32_t kernel_h = kernel[0];
-    const uint32_t kernel_w = kernel[1];
-    // TODO Can be replaced with packB->getOutputChannels() when update pre-pack
-    // to actually do the packing.
-    const auto out_ch = pack_data.bias.size(0);
-    // inputs are in semantic NCHW format
-    const int N = act.size(0);
-    const int C = act.size(1);
-    const int H = act.size(2);
-    const int W = act.size(3);
-    const int M = out_ch; // output channels
-
-    const Tensor act_nhwc = act.contiguous(MemoryFormat::ChannelsLast);
-
-    const uint32_t stride_h = stride[0];
-    const uint32_t stride_w = stride[1];
-    const uint32_t pad_h = padding[0];
-    const uint32_t pad_w = padding[1];
-    const uint32_t dilation_h = dilation[0];
-    const uint32_t dilation_w = dilation[1];
-
-    auto output_min = kReluFused
-        ? activationLimits(output_scale, output_zero_point, Activation::RELU)
-              .first
-        : std::numeric_limits<uint8_t>::min();
-    auto output_max = kReluFused
-        ? activationLimits(output_scale, output_zero_point, Activation::RELU)
-              .second
-        : std::numeric_limits<uint8_t>::max();
-
-    auto input_scale = act_nhwc.q_scale();
-
-    // Re-quantizing the bias based on input scale and weight scale.
-    if (!pack_data.input_scale.has_value() ||
-        pack_data.input_scale.value() != input_scale) {
-      // Get the original weight and adjust it to uint8 from int8
-      auto weight_contig =
-          pack_data.orig_weight.contiguous(MemoryFormat::ChannelsLast);
-      auto bias_fp32 = pack_data.bias;
-      int8_t* w_data =
-          reinterpret_cast<int8_t*>(weight_contig.data_ptr<c10::qint8>());
-
-      std::tie(pack_data.w_zero_points, pack_data.w_scales) =
-          make_zero_points_and_scales_tensor(weight_contig);
-      uint8_t* weight_zp_data =
-        (uint8_t*)pack_data.w_zero_points.data_ptr<c10::quint8>();
-      float* weight_scales_data = pack_data.w_scales.data_ptr<float>();
-      pack_data.requantization_scale =
-          generate_requantization_scales(
-              pack_data.w_scales, input_scale, output_scale);
-
-      Tensor qnnp_weight = at::_empty_affine_quantized(
-          weight_contig.sizes(),
-          at::device(kCPU)
-             .dtype(kQUInt8)
-             .memory_format(MemoryFormat::ChannelsLast),
-          weight_scales_data[0],
-          weight_zp_data[0],
-          c10::nullopt);
-      auto* qnnp_w_data = qnnp_weight.data_ptr<c10::quint8>();
-      auto wt_numel = weight_contig.numel();
-      for (int i = 0; i < wt_numel; ++i) {
-        qnnp_w_data[i] = static_cast<c10::quint8>(w_data[i] + 128);
-      }
-
-      // Original bias was float, so we requantize it here.
-      auto bias = at::quantize_per_tensor(
-          bias_fp32,
-          weight_scales_data[0] * input_scale,
-          0, kQInt32);
-
-      qnnpack::conv_param_t conv_p(
-          {kernel_w, kernel_h},
-          {stride_w, stride_h},
-          {dilation_w, dilation_h},
-          {pad_h, pad_w, pad_h, pad_w},
-          /*adjustment=*/{0, 0},
-          groups,
-          C,
-          M,
-          weight_zp_data,
-          pack_data.requantization_scale.data(),
-          output_min,
-          output_max,
-          /*transpose=*/false);
-
-      // Update the input scale to not pack again.
-      pack_data.input_scale = input_scale;
-      pack_data.w.reset();
-      pack_data.w = std::make_unique<qnnpack::PrePackConvWeights>(
-          conv_p,
-          reinterpret_cast<uint8_t*>(qnnp_w_data),
-          reinterpret_cast<int32_t*>(bias.data_ptr<c10::qint32>()));
-      pack_w = pack_data.w.get();
-    }
-    TORCH_INTERNAL_ASSERT(pack_w != nullptr, "Packed Weights are NULL");
-    const auto output_shape = MakeConvOutputShape<kSpatialDim>(
-        N, M, {H, W}, kernel, stride, padding, dilation);
-    TORCH_CHECK(
-        std::all_of(
-            output_shape.begin(),
-            output_shape.end(),
-            [](int64_t i) { return i > 0; }),
-        "quantized::conv2d (qnnpack): each dimension of output tensor should "
-        "be greater than 0.")
-
-    // Allocate output Tensor and a buffer for QNNPACK to use
-    Tensor output = at::native::empty_affine_quantized(
-        output_shape,
-        at::device(kCPU)
-           .dtype(kQUInt8)
-           .memory_format(MemoryFormat::ChannelsLast),
-        output_scale,
-        output_zero_point,
-        c10::nullopt);
-
-    qnnpack::conv_param_t conv_p(
-        {kernel_w, kernel_h},
-        {stride_w, stride_h},
-        {dilation_w, dilation_h},
-        {pad_h, pad_w, pad_h, pad_w},
-        /*adjustment=*/{0, 0},
-        groups,
-        C,
-        M,
-        (uint8_t*)pack_data.w_zero_points.data_ptr<c10::quint8>(),
-        pack_data.requantization_scale.data(),
-        output_min,
-        output_max,
-        /*transpose=*/false);
-
-    const pytorch_qnnp_status run_status = qnnpack::qnnpackConv(
-        conv_p,
-        pack_w->getPackedWeights(),
-        N,
-        H,
-        W,
-        act_nhwc.q_zero_point(),
-        reinterpret_cast<uint8_t*>(act_nhwc.data_ptr<c10::quint8>()),
-        output.q_zero_point(),
-        reinterpret_cast<uint8_t*>(output.data_ptr<c10::quint8>()),
-        caffe2::mobile_pthreadpool());
-
-    TORCH_INTERNAL_ASSERT(
-        run_status == pytorch_qnnp_status_success,
-        "failed to run quantized::conv2d (qnnpack) operator");
-
-    return output;
-  }
-#endif
-=======
->>>>>>> 28ac5cdc
 };
 
 TORCH_LIBRARY_IMPL(quantized, QuantizedCPU, m) {
