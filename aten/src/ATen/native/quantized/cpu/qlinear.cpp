--- conflicted
+++ resolved
@@ -225,66 +225,6 @@
 #endif // USE_FBGEMM
 
 #ifdef USE_PYTORCH_QNNPACK
-<<<<<<< HEAD
-  static at::Tensor qnnpack_linear(
-      at::Tensor input,
-      at::Tensor packed_weight,
-      double output_scale,
-      int64_t output_zero_point) {
-    TORCH_CHECK(
-        input.dim() >= 2,
-        "quantized::linear(): Input tensor rank should be >= 2");
-    auto input_contig = input.contiguous();
-
-    auto& pack_ptr =
-        cpp_custom_type_hack::cast<PackedLinearWeightsQnnp>(packed_weight);
-    auto packB = pack_ptr.w.get();
-    size_t rows_w = pack_ptr.bias.size(0);
-    size_t cols_w = input_contig.size(input_contig.dim() - 1);
-    auto input_scale = input_contig.q_scale();
-
-    if (!pack_ptr.input_scale.has_value() ||
-        pack_ptr.input_scale.value() != input_scale) {
-      // Get the original weight and adjust it to uint8 from int8
-      auto weight_contig = pack_ptr.orig_weight;
-      auto bias_fp32 = pack_ptr.bias;
-
-      uint8_t* weight_zp_data = (uint8_t*)pack_ptr.w_zero_points.data_ptr<c10::quint8>();
-      float* weight_scales_data = pack_ptr.w_scales.data_ptr<float>();
-      // We calculate requant scale here as the vector holding the requant scale
-      // is owned by this module. The pointer is then passed to qnnpack backend.
-      pack_ptr.requantization_scale =
-          generate_requantization_scales(
-              pack_ptr.w_scales, input_scale, output_scale);
-
-      Tensor qnnp_weight = at::_empty_affine_quantized(
-          weight_contig.sizes(),
-          at::device(kCPU).dtype(kQUInt8),
-          weight_scales_data[0],
-          weight_zp_data[0]);
-      auto* qnnp_w_data = qnnp_weight.data_ptr<c10::quint8>();
-      int8_t* w_data = (int8_t*)weight_contig.data_ptr<c10::qint8>();
-      auto wt_numel = weight_contig.numel();
-      for (int i = 0; i < wt_numel; ++i) {
-        qnnp_w_data[i] = static_cast<c10::quint8>(w_data[i] + 128);
-      }
-      // Original bias was float, so we requantize it here.
-      auto bias = at::quantize_per_tensor(
-          bias_fp32,
-          weight_scales_data[0] * input_scale,
-          0, kQInt32);
-      // Update the input scale to not pack again.
-      pack_ptr.input_scale = input_scale;
-      pack_ptr.w.reset();
-      pack_ptr.w = std::make_unique<qnnpack::PackBMatrix>(
-          cols_w /* input_channels */,
-          rows_w /* output_channels */,
-          weight_zp_data,
-          pack_ptr.requantization_scale.data(),
-          (uint8_t*)qnnp_w_data,
-          (int32_t*)bias.data_ptr<c10::qint32>());
-      packB = pack_ptr.w.get();
-=======
 template <bool ReluFused>
 at::Tensor PackedLinearWeightsQnnp::apply_impl(
     at::Tensor input,
@@ -324,7 +264,6 @@
     auto wt_numel = weight_contig.numel();
     for (int i = 0; i < wt_numel; ++i) {
       qnnp_w_data[i] = static_cast<c10::quint8>(w_data[i] + 128);
->>>>>>> c19b3a5e
     }
     // Original bias was float, so we requantize it here.
     auto qbias = at::quantize_per_tensor(
