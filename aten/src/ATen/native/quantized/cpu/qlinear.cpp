#include <ATen/ATen.h>
#include <ATen/Parallel.h>
#include <ATen/core/op_registration/op_registration.h>
#include <ATen/native/quantized/cpu/fbgemm_utils.h>
#include <ATen/native/quantized/cpu/packed_params.h>
#include <ATen/native/quantized/cpu/qnnpack_utils.h>
#include <caffe2/utils/threadpool/ThreadPoolMobile.h>
#include <torch/custom_class.h>
#include <torch/library.h>

#include <algorithm>
#include <string>

torch::jit::class_<LinearPackedParamsBase> register_linear_params();

#ifdef USE_FBGEMM
template <bool ReluFused>
at::Tensor PackedLinearWeight::apply_impl(
    at::Tensor input,
    double output_scale,
    int64_t output_zero_point) {
  // uint8 * int8 -> uint8 (no quantization/dequantization)

  // We make a strong guarantee that models using these operators will have
  // the same numerics across different machines. Therefore, we do not provide
  // a fallback path and rather fail loudly if we cannot run FBGEMM.
  TORCH_CHECK(
      fbgemm::fbgemmSupportedCPU(), "Your CPU does not support FBGEMM.");

  // TODO: contiguous is called for further jit optimizations.
  auto input_contig = input.contiguous();
  const auto* input_ptr =
      reinterpret_cast<uint8_t*>(input_contig.data_ptr<c10::quint8>());

  TORCH_CHECK(
      input.dim() >= 2,
      "The dimension of input tensor should be larger than or equal to 2");
  // C(output) = A(input) x B(weight), where C, A, B are M x N, M x K, K x N
  // matrices, respectively.
  int64_t M = size_to_dim_(input.dim() - 1, input.sizes());

  auto packB = w.get();

  int64_t N = static_cast<int64_t>(packB->numCols());
  int64_t K = input.size(input.dim() - 1);
  TORCH_CHECK(
      K == static_cast<int64_t>(packB->numRows()),
      "The number of rows in the packB should be equal to K: " +
          std::to_string(K));

  float input_scale_float = input.q_scale();
  int32_t input_zero_point_int32 = input.q_zero_point();

  std::vector<float> output_multiplier_float(1, 0.0);
  std::vector<float> act_times_w_scale(1, 0.0);
  TORCH_CHECK(
      w_scale.size() == w_zp.size(),
      "Weight scales and zero points vectors should have the same size.");
  if (q_scheme == c10::kPerTensorAffine) {
    // Process the per tensor quantization.
    act_times_w_scale[0] = (input_scale_float * w_scale[0]);
    output_multiplier_float[0] =
        act_times_w_scale[0] / static_cast<float>(output_scale);
  } else if (q_scheme == c10::kPerChannelAffine) {
    // Process the per channel quantization.
    output_multiplier_float.resize(N, 0.0);
    act_times_w_scale.resize(N, 1.0f);
    for (int i = 0; i < N; ++i) {
      act_times_w_scale[i] = (input_scale_float * w_scale[i]);
      output_multiplier_float[i] =
          act_times_w_scale[i] / static_cast<float>(output_scale);
    }
  }
  int32_t output_zero_point_int32 = static_cast<int32_t>(output_zero_point);

  const float* bias_ptr = nullptr;
  at::Tensor bias;
  if (this->bias_.has_value()) {
    bias = this->bias_.value();
    bias = bias.contiguous();
    TORCH_CHECK(bias.dim() == 1, "bias should be a vector (1D Tensor)");
    TORCH_CHECK(
        bias.size(0) == N, "bias should have N elements: " + std::to_string(N));
    bias_ptr = reinterpret_cast<float*>(bias.data_ptr<float>());
  }

  // The resulting matrix here is 2-D, let's view it with the original
  // left hand dimensions of the input. Here are two examples:
  // 1. If the input tensor is {M, K}, the output tensor is {M, N}.
  // 2. If the input tensor is {b, M, K}, the output tensor is {b, M, N}.
  std::vector<int64_t> out_sizes = input.sizes().vec();
  out_sizes.back() = N;
  // Allocate output Tensor and a buffer for fbgemmPacked to use
  auto output = at::_empty_affine_quantized(
      out_sizes,
      at::device(c10::kCPU).dtype(c10::kQUInt8),
      output_scale,
      output_zero_point);

  auto buffer = at::empty(out_sizes, output.options().dtype(at::kInt));

  int num_tasks = at::get_num_threads();
  at::parallel_for(0, num_tasks, 1, [&](int64_t begin, int64_t end) {
    for (int task_id = begin; task_id < end; ++task_id) {
      // This operation does the following:
      // 1) Creates a "row buffer" vector with offset values that must be
      //    added to the integer matrix multiplication operation to ensure
      //    correctness. This "row buffer" is also called the row offset, and
      //    it is needed when we use affine quantization for weights.
      // 2) Packs the resulting quantized matrix into vector-register and
      //    cache friendly tiles.
      //
      //  Note this is not executed eagerly, but rather within the
      //  fbgemmPacked call below.
      fbgemm::PackAWithRowOffset<uint8_t> packA(
          /*trans=*/fbgemm::matrix_op_t::NoTranspose,
          /*nRow=*/M,
          /*nCol=*/K,
          /*smat=*/input_ptr,
          /*ld=*/K,
          /*pmat=*/nullptr); // Currently, packA manages ownership of `pmat`.
                             // TODO: Consider a way to pre-allocate and reuse
                             // pmat buffer.

      // ReQuantizeOutput requires pointers to the zero point values,
      // since in the case of rowwise quantization these will be arrays rather
      // than scalars. But in this case, we're doing whole-tensor quantization
      // so we just pass a pointer to the scale values (and internally
      // ReQuantizeOutput won't index past 0.

      // This is the end of the pipeline, pass the resulting matrix through.
      fbgemm::DoNothing<> doNothingObj{};

      if (q_scheme == c10::kPerTensorAffine) {
        // Process the per tensor quantization.
        //
        // After the uint8 * int8 matrix multiplication is performed, this
        // operation does:
        //  1) Add in row and column offsets to the rows and columns,
        //  respectively.
        //  2) Add in the bias term.
        fbgemm::ReQuantizeOutput<
            ReluFused,
            fbgemm::QuantizationGranularity::TENSOR,
            float>
            outputProcObj(
                doNothingObj,
                output_multiplier_float.data(),
                output_zero_point_int32,
                input_zero_point_int32,
                w_zp.data(),
                packA.getRowOffsetBuffer(),
                col_offsets.data(),
                bias_ptr,
                N, /* nCol */
                1 /* groups */,
                act_times_w_scale.data());

        // Do the GEMM
        fbgemm::fbgemmPacked(
            /*packA=*/packA,
            /*packB=*/*packB,
            /*C=*/reinterpret_cast<uint8_t*>(output.data_ptr<c10::quint8>()),
            /*C_buffer=*/buffer.data_ptr<int32_t>(),
            /*ldc=*/N,
            /*outProcess=*/outputProcObj,
            /*thread_id=*/task_id,
            /*num_threads=*/num_tasks);
      } else if (q_scheme == c10::kPerChannelAffine) {
        // Process the per channel quantization.
        //
        // After the uint8 * int8 matrix multiplication is performed, this
        // operation does:
        //  1) Add in row and column offsets to the rows and columns,
        //  respectively.
        //  2) Add in the bias term.
        fbgemm::ReQuantizeOutput<
            ReluFused,
            fbgemm::QuantizationGranularity::OUT_CHANNEL,
            float>
            outputProcObj(
                doNothingObj,
                output_multiplier_float.data(),
                output_zero_point_int32,
                input_zero_point_int32,
                w_zp.data(),
                packA.getRowOffsetBuffer(),
                col_offsets.data(),
                bias_ptr,
                N, /*nCol=*/
                1, /* groups*/
                act_times_w_scale.data());

        // Do the GEMM
        fbgemm::fbgemmPacked(
            /*packA=*/packA,
            /*packB=*/*packB,
            /*C=*/reinterpret_cast<uint8_t*>(output.data_ptr<c10::quint8>()),
            /*C_buffer=*/buffer.data_ptr<int32_t>(),
            /*ldc=*/N,
            /*outProcess=*/outputProcObj,
            /*thread_id=*/task_id,
            /*num_threads=*/num_tasks);
      }
    }
  });

  return output;
}

at::Tensor PackedLinearWeight::apply(
    at::Tensor input,
    double output_scale,
    int64_t output_zero_point) {
  return apply_impl<false>(std::move(input), output_scale, output_zero_point);
}

at::Tensor PackedLinearWeight::apply_relu(
    at::Tensor input,
    double output_scale,
    int64_t output_zero_point) {
  return apply_impl<true>(std::move(input), output_scale, output_zero_point);
}

#endif // USE_FBGEMM

#ifdef USE_PYTORCH_QNNPACK
template <bool ReluFused>
at::Tensor PackedLinearWeightsQnnp::apply_impl(
    at::Tensor input,
    double output_scale,
    int64_t output_zero_point) {
  TORCH_CHECK(
      input.dim() >= 2,
      "quantized::linear(): Input tensor rank should be >= 2");
  auto input_contig = input.contiguous();

  auto packB = w.get();
  size_t rows_w = bias_.size(0);
  size_t cols_w = input_contig.size(input_contig.dim() - 1);
  auto input_scale = input_contig.q_scale();

  if (!this->input_scale.has_value() ||
      this->input_scale.value() != input_scale) {
    // Get the original weight and adjust it to uint8 from int8
    auto weight_contig = orig_weight;
    auto bias_fp32 = bias_;
    int8_t* w_data = (int8_t*)weight_contig.data_ptr<c10::qint8>();

    float* weight_scales_data = w_scales.data_ptr<float>();
    // We calculate requant scale here as the vector holding the requant scale
    // is owned by this module. The pointer is then passed to qnnpack backend.
    requantization_scales =
        generate_requantization_scales(w_scales, input_scale, output_scale);

    at::Tensor qnnp_weight = at::_empty_affine_quantized(
        weight_contig.sizes(),
        at::device(c10::kCPU).dtype(c10::kQUInt8),
        weight_scales_data[0],
        w_zero_points[0]);
    auto* qnnp_w_data = qnnp_weight.data_ptr<c10::quint8>();
    auto wt_numel = weight_contig.numel();
    for (int i = 0; i < wt_numel; ++i) {
      qnnp_w_data[i] = static_cast<c10::quint8>(w_data[i] + 128);
    }
    // Original bias was float, so we requantize it here.
    const bool is_per_channel = orig_weight.qscheme() == at::kPerChannelAffine;
    at::Tensor qbias;
    // Original bias was float, so we requantize it here.
    if (is_per_channel) {
      at::Tensor bias_quant_scales =
          weight_contig.q_per_channel_scales() * input_scale;
      at::Tensor bias_zp = at::zeros(bias_quant_scales.sizes(), c10::kInt);
      qbias = at::native::quantize_per_channel_cpu(
          bias_fp32, bias_quant_scales, bias_zp, 0, c10::kQInt32);
    } else {
      qbias = at::native::quantize_per_tensor(
          bias_fp32, weight_contig.q_scale() * input_scale, 0, c10::kQInt32);
    }

    // Update the input scale to not pack again.
    this->input_scale = input_scale;
    w.reset();
    w = std::make_unique<qnnpack::PackBMatrix>(
        cols_w /* input_channels */,
        rows_w /* output_channels */,
<<<<<<< HEAD
        weight_zp_data,
        requantization_scale.data(),
=======
        w_zero_points[0],
        requantization_scales.data()[0],
>>>>>>> 0a05d7bf
        reinterpret_cast<uint8_t*>(qnnp_w_data),
        reinterpret_cast<int32_t*>(qbias.data_ptr<c10::qint32>()));
    packB = w.get();
    if (at::globalContext().releaseWeightsWhenPrepacking()) {
      // On mobile, we release the original weight by resetting the intrusive_ptr.
      // Calling unpack after this will throw an assertion.
      orig_weight.reset();
    }
  }

  size_t rows_input = 1;
  size_t cols_input = input_contig.size(input_contig.dim() - 1);
  for (size_t i = 0; i < input_contig.dim() - 1; ++i) {
    rows_input *= input_contig.size(i);
  }

  TORCH_CHECK(
      cols_input == cols_w,
      "quantized::linear(): input size does not match weight dimension 1 size: \
         got ",
      cols_input,
      " but expected ",
      cols_w);

  // Allocate output Tensor and a buffer for QNNPACK to use
  at::Tensor output = at::_empty_affine_quantized(
      {static_cast<long>(rows_input), static_cast<long>(rows_w)},
      input.options(),
      output_scale,
      output_zero_point);

  auto output_min = ReluFused
      ? activationLimits(output_scale, output_zero_point, Activation::RELU)
            .first
      : std::numeric_limits<uint8_t>::min();
  auto output_max = ReluFused
      ? activationLimits(output_scale, output_zero_point, Activation::RELU)
            .second
      : std::numeric_limits<uint8_t>::max();
  TORCH_INTERNAL_ASSERT(packB != nullptr, "Packed Weights are NULL");
  const pytorch_qnnp_status runStatus = qnnpack::qnnpackLinear(
      rows_input /* batch_size */,
      cols_input /* input_channels */,
      rows_w /* output_channels */,
      input_contig.q_zero_point(),
      w_zero_points.data(),
      requantization_scales.data(),
      output_zero_point,
      output_min,
      output_max,
      (uint8_t*)input_contig.data_ptr<c10::quint8>(),
      cols_input /* input_stride */,
      packB->getPackedWeights(),
      (uint8_t*)output.data_ptr<c10::quint8>(),
      rows_w /* output_stride */,
      caffe2::mobile_pthreadpool() /* threadpool */);

  TORCH_INTERNAL_ASSERT(
      runStatus == pytorch_qnnp_status_success,
      "failed to run QNNPACK Linear operator");

  return output;
}

at::Tensor PackedLinearWeightsQnnp::apply(
    at::Tensor input,
    double output_scale,
    int64_t output_zero_point) {
  return apply_impl<false>(std::move(input), output_scale, output_zero_point);
}

at::Tensor PackedLinearWeightsQnnp::apply_relu(
    at::Tensor input,
    double output_scale,
    int64_t output_zero_point) {
  return apply_impl<true>(std::move(input), output_scale, output_zero_point);
}

#endif // USE_PYTORCH_QNNPACK

namespace at {
namespace native {
namespace {

template <bool ReluFused>
class QLinearInt8 final {
 public:
  static at::Tensor run(
      at::Tensor input,
      const c10::intrusive_ptr<LinearPackedParamsBase>& packed_weight,
      double output_scale,
      int64_t output_zero_point) {
    if (ReluFused) {
      return packed_weight->apply_relu(
          std::move(input), output_scale, output_zero_point);
    } else {
      return packed_weight->apply(
          std::move(input), output_scale, output_zero_point);
    }
  }
};

TORCH_LIBRARY_IMPL(quantized, QuantizedCPU, m) {
  m.impl("linear", QLinearInt8<false>::run);
  m.impl("linear_relu", QLinearInt8<true>::run);
}

TORCH_LIBRARY_IMPL(_quantized, QuantizedCPU, m) {
  m.impl("linear", QLinearInt8<false>::run);
}

} // namespace
} // namespace native
} // namespace at<|MERGE_RESOLUTION|>--- conflicted
+++ resolved
@@ -284,13 +284,8 @@
     w = std::make_unique<qnnpack::PackBMatrix>(
         cols_w /* input_channels */,
         rows_w /* output_channels */,
-<<<<<<< HEAD
-        weight_zp_data,
-        requantization_scale.data(),
-=======
-        w_zero_points[0],
-        requantization_scales.data()[0],
->>>>>>> 0a05d7bf
+        w_zero_points.data(),
+        requantization_scales.data(),
         reinterpret_cast<uint8_t*>(qnnp_w_data),
         reinterpret_cast<int32_t*>(qbias.data_ptr<c10::qint32>()));
     packB = w.get();
