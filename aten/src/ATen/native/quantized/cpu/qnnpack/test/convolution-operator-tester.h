--- conflicted
+++ resolved
@@ -591,11 +591,8 @@
             requantization_scales.data(),
             qmin(),
             qmax(),
-<<<<<<< HEAD
+            /*transpose=*/false,
             per_channel());
-=======
-            /*transpose=*/false);
->>>>>>> 4492d5a1
           auto packW = std::unique_ptr<qnnpack::PrePackConvWeights>(
               new qnnpack::PrePackConvWeights(
                   conv_p,
