--- conflicted
+++ resolved
@@ -587,16 +587,8 @@
             groups(),
             groupInputChannels() * groups(),
             groupOutputChannels() * groups(),
-<<<<<<< HEAD
-            kernelZeroPoints.data(),
-            requantization_scales.data(),
-            qmin(),
-            qmax(),
             /*transpose=*/false,
             per_channel());
-=======
-            /*transpose=*/false);
->>>>>>> f194ee99
           auto packW = std::unique_ptr<qnnpack::PrePackConvWeights>(
               new qnnpack::PrePackConvWeights(
                   conv_p,
