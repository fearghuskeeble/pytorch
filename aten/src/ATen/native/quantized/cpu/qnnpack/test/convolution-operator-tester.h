/*
 * Copyright (c) Facebook, Inc. and its affiliates.
 * All rights reserved.
 *
 * This source code is licensed under the BSD-style license found in the
 * LICENSE file in the root directory of this source tree.
 */

#pragma once

#include <algorithm>
#include <cassert>
#include <cmath>
#include <cstddef>
#include <cstdlib>
#include <functional>
#include <random>
#include <vector>
#include <memory>

#include <pytorch_qnnpack.h>
#include <qnnpack_func.h>

class ConvolutionOperatorTester {
 public:
  inline ConvolutionOperatorTester& padding(uint32_t padding) {
    this->paddingTop_ = padding;
    this->paddingRight_ = padding;
    this->paddingBottom_ = padding;
    this->paddingLeft_ = padding;
    return *this;
  }

  inline ConvolutionOperatorTester& padding(
      uint32_t paddingHeight,
      uint32_t paddingWidth) {
    this->paddingTop_ = paddingHeight;
    this->paddingRight_ = paddingWidth;
    this->paddingBottom_ = paddingHeight;
    this->paddingLeft_ = paddingWidth;
    return *this;
  }

  inline ConvolutionOperatorTester& paddingHeight(uint32_t paddingHeight) {
    this->paddingTop_ = paddingHeight;
    this->paddingBottom_ = paddingHeight;
    return *this;
  }

  inline ConvolutionOperatorTester& paddingWidth(uint32_t paddingWidth) {
    this->paddingRight_ = paddingWidth;
    this->paddingLeft_ = paddingWidth;
    return *this;
  }

  inline ConvolutionOperatorTester& paddingTop(uint32_t paddingTop) {
    this->paddingTop_ = paddingTop;
    return *this;
  }

  inline uint32_t paddingTop() const {
    return this->paddingTop_;
  }

  inline ConvolutionOperatorTester& paddingRight(uint32_t paddingRight) {
    this->paddingRight_ = paddingRight;
    return *this;
  }

  inline uint32_t paddingRight() const {
    return this->paddingRight_;
  }

  inline ConvolutionOperatorTester& paddingBottom(uint32_t paddingBottom) {
    this->paddingBottom_ = paddingBottom;
    return *this;
  }

  inline uint32_t paddingBottom() const {
    return this->paddingBottom_;
  }

  inline ConvolutionOperatorTester& paddingLeft(uint32_t paddingLeft) {
    this->paddingLeft_ = paddingLeft;
    return *this;
  }

  inline uint32_t paddingLeft() const {
    return this->paddingLeft_;
  }

  inline ConvolutionOperatorTester& inputSize(
      uint32_t inputHeight,
      uint32_t inputWidth) {
    assert(inputHeight >= 1);
    assert(inputWidth >= 1);
    this->inputHeight_ = inputHeight;
    this->inputWidth_ = inputWidth;
    return *this;
  }

  inline ConvolutionOperatorTester& inputHeight(uint32_t inputHeight) {
    assert(inputHeight >= 1);
    this->inputHeight_ = inputHeight;
    return *this;
  }

  inline uint32_t inputHeight() const {
    return this->inputHeight_;
  }

  inline ConvolutionOperatorTester& inputWidth(uint32_t inputWidth) {
    assert(inputWidth >= 1);
    this->inputWidth_ = inputWidth;
    return *this;
  }

  inline uint32_t inputWidth() const {
    return this->inputWidth_;
  }

  inline ConvolutionOperatorTester& groups(uint32_t groups) {
    assert(groups >= 1);
    this->groups_ = groups;
    return *this;
  }

  inline uint32_t groups() const {
    return this->groups_;
  }

  inline ConvolutionOperatorTester& groupInputChannels(
      size_t groupInputChannels) {
    assert(groupInputChannels >= 1);
    this->groupInputChannels_ = groupInputChannels;
    return *this;
  }

  inline size_t groupInputChannels() const {
    return this->groupInputChannels_;
  }

  inline ConvolutionOperatorTester& groupOutputChannels(
      size_t groupOutputChannels) {
    assert(groupOutputChannels >= 1);
    this->groupOutputChannels_ = groupOutputChannels;
    return *this;
  }

  inline size_t groupOutputChannels() const {
    return this->groupOutputChannels_;
  }

  inline ConvolutionOperatorTester& batchSize(size_t batchSize) {
    this->batchSize_ = batchSize;
    return *this;
  }

  inline size_t batchSize() const {
    return this->batchSize_;
  }

  inline ConvolutionOperatorTester& kernelSize(uint32_t kernelSize) {
    assert(kernelSize >= 1);
    this->kernelHeight_ = kernelSize;
    this->kernelWidth_ = kernelSize;
    return *this;
  }

  inline ConvolutionOperatorTester& kernelSize(
      uint32_t kernelHeight,
      uint32_t kernelWidth) {
    assert(kernelHeight >= 1);
    assert(kernelWidth >= 1);
    this->kernelHeight_ = kernelHeight;
    this->kernelWidth_ = kernelWidth;
    return *this;
  }

  inline ConvolutionOperatorTester& kernelHeight(uint32_t kernelHeight) {
    assert(kernelHeight >= 1);
    this->kernelHeight_ = kernelHeight;
    return *this;
  }

  inline uint32_t kernelHeight() const {
    return this->kernelHeight_;
  }

  inline ConvolutionOperatorTester& kernelWidth(uint32_t kernelWidth) {
    assert(kernelWidth >= 1);
    this->kernelWidth_ = kernelWidth;
    return *this;
  }

  inline uint32_t kernelWidth() const {
    return this->kernelWidth_;
  }

  inline ConvolutionOperatorTester& dilation(uint32_t dilation) {
    assert(dilation >= 1);
    this->dilationHeight_ = dilation;
    this->dilationWidth_ = dilation;
    return *this;
  }

  inline ConvolutionOperatorTester& dilation(
      uint32_t dilationHeight,
      uint32_t dilationWidth) {
    assert(dilationHeight >= 1);
    assert(dilationWidth >= 1);
    this->dilationHeight_ = dilationHeight;
    this->dilationWidth_ = dilationWidth;
    return *this;
  }

  inline ConvolutionOperatorTester& dilationHeight(uint32_t dilationHeight) {
    assert(dilationHeight >= 1);
    this->dilationHeight_ = dilationHeight;
    return *this;
  }

  inline uint32_t dilationHeight() const {
    return this->dilationHeight_;
  }

  inline ConvolutionOperatorTester& dilationWidth(uint32_t dilationWidth) {
    assert(dilationWidth >= 1);
    this->dilationWidth_ = dilationWidth;
    return *this;
  }

  inline uint32_t dilationWidth() const {
    return this->dilationWidth_;
  }

  inline ConvolutionOperatorTester& subsampling(uint32_t subsampling) {
    assert(subsampling >= 1);
    this->subsamplingHeight_ = subsampling;
    this->subsamplingWidth_ = subsampling;
    return *this;
  }

  inline ConvolutionOperatorTester& subsampling(
      uint32_t subsamplingHeight,
      uint32_t subsamplingWidth) {
    assert(subsamplingHeight >= 1);
    assert(subsamplingWidth >= 1);
    this->subsamplingHeight_ = subsamplingHeight;
    this->subsamplingWidth_ = subsamplingWidth;
    return *this;
  }

  inline ConvolutionOperatorTester& subsamplingHeight(
      uint32_t subsamplingHeight) {
    assert(subsamplingHeight >= 1);
    this->subsamplingHeight_ = subsamplingHeight;
    return *this;
  }

  inline uint32_t subsamplingHeight() const {
    return this->subsamplingHeight_;
  }

  inline ConvolutionOperatorTester& subsamplingWidth(
      uint32_t subsamplingWidth) {
    assert(subsamplingWidth >= 1);
    this->subsamplingWidth_ = subsamplingWidth;
    return *this;
  }

  inline uint32_t subsamplingWidth() const {
    return this->subsamplingWidth_;
  }

  inline ConvolutionOperatorTester& inputPixelStride(size_t inputPixelStride) {
    assert(inputPixelStride >= 1);
    this->inputPixelStride_ = inputPixelStride;
    return *this;
  }

  inline size_t inputPixelStride() const {
    if (this->inputPixelStride_ == 0) {
      return groupInputChannels() * groups();
    } else {
      assert(this->inputPixelStride_ >= groupInputChannels() * groups());
      return this->inputPixelStride_;
    }
  }

  inline ConvolutionOperatorTester& outputPixelStride(
      size_t outputPixelStride) {
    assert(outputPixelStride >= 1);
    this->outputPixelStride_ = outputPixelStride;
    return *this;
  }

  inline size_t outputPixelStride() const {
    if (this->outputPixelStride_ == 0) {
      return groupOutputChannels() * groups();
    } else {
      assert(this->outputPixelStride_ >= groupOutputChannels() * groups());
      return this->outputPixelStride_;
    }
  }

  inline uint32_t dilatedKernelHeight() const {
    return (kernelHeight() - 1) * dilationHeight() + 1;
  }

  inline uint32_t dilatedKernelWidth() const {
    return (kernelWidth() - 1) * dilationWidth() + 1;
  }

  inline size_t outputHeight() const {
    const size_t paddedInputHeight =
        paddingTop() + inputHeight() + paddingBottom();
    if (paddedInputHeight <= dilatedKernelHeight()) {
      return 1;
    } else {
      return (paddedInputHeight - dilatedKernelHeight()) / subsamplingHeight() +
          1;
    }
  }

  inline size_t outputWidth() const {
    const size_t paddedInputWidth =
        paddingLeft() + inputWidth() + paddingRight();
    if (paddedInputWidth <= dilatedKernelWidth()) {
      return 1;
    } else {
      return (paddedInputWidth - dilatedKernelWidth()) / subsamplingWidth() + 1;
    }
  }

  inline ConvolutionOperatorTester& qmin(uint8_t qmin) {
    this->qmin_ = qmin;
    return *this;
  }

  inline uint8_t qmin() const {
    return this->qmin_;
  }

  inline ConvolutionOperatorTester& qmax(uint8_t qmax) {
    this->qmax_ = qmax;
    return *this;
  }

  inline uint8_t qmax() const {
    return this->qmax_;
  }

  inline ConvolutionOperatorTester& iterations(size_t iterations) {
    this->iterations_ = iterations;
    return *this;
  }

  inline size_t iterations() const {
    return this->iterations_;
  }

  enum class Mode {
    Static,
    Runtime,
  };

  void testQ8(const Mode mode = Mode::Static) const {
    std::random_device randomDevice;
    auto rng = std::mt19937(randomDevice());
    auto s32rng =
        std::bind(std::uniform_int_distribution<int32_t>(-10000, 10000), rng);
    auto u8rng = std::bind(std::uniform_int_distribution<uint8_t>(), rng);

    std::vector<uint8_t> input(
        batchSize() *
            ((inputHeight() * inputWidth() - 1) * inputPixelStride() +
             groups() * groupInputChannels()) +
        8);
    std::vector<uint8_t> kernel(
        groups() * groupOutputChannels() * kernelHeight() * kernelWidth() *
        groupInputChannels());
    std::vector<int32_t> bias(groups() * groupOutputChannels());
    std::vector<uint8_t> output(
        batchSize() *
        ((outputHeight() * outputWidth() - 1) * outputPixelStride() +
         groups() * groupOutputChannels()));
    std::vector<int32_t> accumulators(
        batchSize() * outputHeight() * outputWidth() * groups() *
        groupOutputChannels());

    const uint8_t* inputPtr = input.data() + 8;
    const uint8_t inputZeroPoint = 127;
    // Make num zero points multiple of 8.
    // This is the least common denominator for SSE/ARM kernels we have.
    size_t num_zero_points_padded =
      ((groups() * groupOutputChannels() + 7) / 8) * 8;
    std::vector<uint8_t> kernelZeroPoints(num_zero_points_padded, 127);

    for (size_t iteration = 0; iteration < iterations(); iteration++) {
      std::generate(input.begin(), input.end(), std::ref(u8rng));
      std::generate(kernel.begin(), kernel.end(), std::ref(u8rng));
      std::generate(bias.begin(), bias.end(), std::ref(s32rng));
      std::fill(output.begin(), output.end(), 0xA5);
      std::fill(accumulators.begin(), accumulators.end(), 0);

      for (size_t i = 0; i < batchSize(); i++) {
        for (size_t oy = 0; oy < outputHeight(); oy++) {
          for (size_t ox = 0; ox < outputWidth(); ox++) {
            for (size_t g = 0; g < groups(); g++) {
              for (size_t oc = 0; oc < groupOutputChannels(); oc++) {
                accumulators
                    [(((i * outputHeight() + oy) * outputWidth() + ox) *
                          groups() +
                      g) *
                         groupOutputChannels() +
                     oc] = bias[g * groupOutputChannels() + oc];
              }
            }
          }
        }
      }
      for (size_t i = 0; i < batchSize(); i++) {
        for (size_t oy = 0; oy < outputHeight(); oy++) {
          for (size_t ox = 0; ox < outputWidth(); ox++) {
            for (size_t ky = 0; ky < kernelHeight(); ky++) {
              const size_t iy = oy * subsamplingHeight() +
                  ky * dilationHeight() - paddingTop();
              if (iy < inputHeight()) {
                for (size_t kx = 0; kx < kernelWidth(); kx++) {
                  const size_t ix = ox * subsamplingWidth() +
                      kx * dilationWidth() - paddingLeft();
                  if (ix < inputWidth()) {
                    for (size_t g = 0; g < groups(); g++) {
                      for (size_t oc = 0; oc < groupOutputChannels(); oc++) {
                        for (size_t ic = 0; ic < groupInputChannels(); ic++) {
                          accumulators
                              [(((i * outputHeight() + oy) * outputWidth() +
                                 ox) *
                                    groups() +
                                g) *
                                   groupOutputChannels() +
                               oc] +=
                              (int32_t(inputPtr
                                           [((i * inputHeight() + iy) *
                                                 inputWidth() +
                                             ix) *
                                                inputPixelStride() +
                                            g * groupInputChannels() + ic]) -
                               int32_t(inputZeroPoint)) *
                              (int32_t(kernel
                                           [(((g * groupOutputChannels() + oc) *
                                                  kernelHeight() +
                                              ky) *
                                                 kernelWidth() +
                                             kx) *
                                                groupInputChannels() +
                                            ic]) -
                               int32_t(kernelZeroPoints[g* groupOutputChannels() + oc]));
                        }
                      }
                    }
                  }
                }
              }
            }
          }
        }
      }
      // Create dummy min/max for empty inputs.
      // These are only used to compute scale and zero point,
      // and real callers will just pull those values from the model.
      const int32_t accumulatorsMin = accumulators.empty()
          ? 0
          : *std::min_element(accumulators.cbegin(), accumulators.cend());
      const int32_t accumulatorsMax = accumulators.empty()
          ? 900
          : *std::max_element(accumulators.cbegin(), accumulators.cend());

      const double outputScale =
          double(uint32_t(accumulatorsMax - accumulatorsMin)) / 255.0;
      const uint8_t outputZeroPoint = uint8_t(std::max(
          std::min(
              lrint(
                  127.5 -
                  0.5 * double(accumulatorsMin + accumulatorsMax) /
                      outputScale),
              long(std::numeric_limits<uint8_t>::max())),
          long(std::numeric_limits<uint8_t>::min())));

      ASSERT_EQ(pytorch_qnnp_status_success, pytorch_qnnp_initialize());
      std::vector<float> requantization_scales(num_zero_points_padded, 1.0 * 1.0 / outputScale);

      switch(mode) {
        case Mode::Static:
        {
          pytorch_qnnp_operator_t convolution = nullptr;

          ASSERT_EQ(
              pytorch_qnnp_status_success,
              pytorch_qnnp_create_convolution2d_nhwc_q8(
                  paddingTop(),
                  paddingRight(),
                  paddingBottom(),
                  paddingLeft(),
                  kernelHeight(),
                  kernelWidth(),
                  subsamplingHeight(),
                  subsamplingWidth(),
                  dilationHeight(),
                  dilationWidth(),
                  groups(),
                  groupInputChannels(),
                  groupOutputChannels(),
                  inputZeroPoint,
                  kernelZeroPoints.data(),
                  kernel.data(),
                  bias.data(),
                  outputZeroPoint,
                  qmin(),
                  qmax(),
                  0,
                  requantization_scales.data(),
                  &convolution));

          ASSERT_EQ(
              pytorch_qnnp_status_success,
              pytorch_qnnp_setup_convolution2d_nhwc_q8(
                  convolution,
                  batchSize(),
                  inputHeight(),
                  inputWidth(),
                  inputPtr,
                  inputPixelStride(),
                  output.data(),
                  outputPixelStride(),
                  nullptr /* thread pool */));

          ASSERT_EQ(
              pytorch_qnnp_status_success,
              pytorch_qnnp_run_operator(convolution, nullptr /* thread pool */));

          ASSERT_EQ(
              pytorch_qnnp_status_success,
              pytorch_qnnp_delete_operator(convolution));
          convolution = nullptr;
        }
        break;

        case Mode::Runtime:
        {
          qnnpack::conv_param_t conv_p(
            {kernelWidth(), kernelHeight()},
            {subsamplingWidth(), subsamplingHeight()},
            {dilationWidth(), dilationHeight()},
            {paddingTop(), paddingLeft(), paddingBottom(), paddingRight()},
            /*adjustment_dims=*/{0, 0},
            groups(),
            groupInputChannels() * groups(),
            groupOutputChannels() * groups(),
<<<<<<< HEAD
            kernelZeroPoints.data(),
            requantization_scales.data(),
            qmin(),
            qmax(),
=======
>>>>>>> a1e3f954
            /*transpose=*/false);
          auto packW = std::unique_ptr<qnnpack::PrePackConvWeights>(
              new qnnpack::PrePackConvWeights(
                  conv_p,
                  kernelZeroPoint.data(),
                  kernel.data(),
                  bias.data()));
          const pytorch_qnnp_status runStatus = qnnpack::qnnpackConv(
              conv_p,
              packW->getPackedWeights(),
              batchSize(),
              inputHeight(),
              inputWidth(),
              inputZeroPoint,
              inputPtr,
              kernelZeroPoint.data(),
              requantization_scale.data(),
              outputZeroPoint,
              qmin(),
              qmax(),
              output.data(),
              nullptr);
          ASSERT_EQ(pytorch_qnnp_status_success, runStatus);
        }
        break;

        default:
          // Undefined!
          ASSERT_TRUE(false);
      }

      for (size_t i = 0; i < batchSize(); i++) {
        for (size_t y = 0; y < outputHeight(); y++) {
          for (size_t x = 0; x < outputWidth(); x++) {
            for (size_t g = 0; g < groups(); g++) {
              for (size_t c = 0; c < groupOutputChannels(); c++) {
                const double scaledAccumulator =
                    accumulators
                        [(((i * outputHeight() + y) * outputWidth() + x) *
                              groups() +
                          g) *
                             groupOutputChannels() +
                         c] /
                    outputScale;
                    requantization_scales[g * groupOutputChannels() + c];
                const double clampedAccumulator = std::max(
                    std::min(
                        scaledAccumulator,
                        double(qmax()) - double(outputZeroPoint)),
                    double(qmin()) - double(outputZeroPoint));
                ASSERT_NEAR(
                    clampedAccumulator,
                    (int32_t(
                         output
                             [((i * outputHeight() + y) * outputWidth() + x) *
                                  outputPixelStride() +
                              g * groupOutputChannels() + c]) -
                     outputZeroPoint),
                    0.9)
                    << "(x, y) = (" << x << ", " << y << "), group = " << g
                    << ", channel = " << c;
              }
            }
          }
        }
      }
    }
  }

 private:
  uint32_t paddingTop_{0};
  uint32_t paddingRight_{0};
  uint32_t paddingBottom_{0};
  uint32_t paddingLeft_{0};
  size_t inputHeight_{1};
  size_t inputWidth_{1};
  uint32_t groups_{1};
  size_t groupInputChannels_{1};
  size_t inputPixelStride_{0};
  size_t groupOutputChannels_{1};
  size_t outputPixelStride_{0};
  size_t batchSize_{1};
  uint32_t kernelHeight_{1};
  uint32_t kernelWidth_{1};
  uint32_t dilationHeight_{1};
  uint32_t dilationWidth_{1};
  uint32_t subsamplingHeight_{1};
  uint32_t subsamplingWidth_{1};
  uint8_t qmin_{0};
  uint8_t qmax_{255};
  size_t iterations_{1};
};<|MERGE_RESOLUTION|>--- conflicted
+++ resolved
@@ -558,18 +558,11 @@
             groups(),
             groupInputChannels() * groups(),
             groupOutputChannels() * groups(),
-<<<<<<< HEAD
-            kernelZeroPoints.data(),
-            requantization_scales.data(),
-            qmin(),
-            qmax(),
-=======
->>>>>>> a1e3f954
             /*transpose=*/false);
           auto packW = std::unique_ptr<qnnpack::PrePackConvWeights>(
               new qnnpack::PrePackConvWeights(
                   conv_p,
-                  kernelZeroPoint.data(),
+                  kernelZeroPoints.data(),
                   kernel.data(),
                   bias.data()));
           const pytorch_qnnp_status runStatus = qnnpack::qnnpackConv(
@@ -580,8 +573,8 @@
               inputWidth(),
               inputZeroPoint,
               inputPtr,
-              kernelZeroPoint.data(),
-              requantization_scale.data(),
+              kernelZeroPoints.data(),
+              requantization_scales.data(),
               outputZeroPoint,
               qmin(),
               qmax(),
