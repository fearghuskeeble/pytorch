--- conflicted
+++ resolved
@@ -296,25 +296,6 @@
     return pytorch_qnnp_status_success;
   }
 
-  // TODO Kimish: The scale check has moved elsewhere, but given that we are
-  // removing this constraint, this should just disappear.
-  /*
-  const float convolution_scale =
-      input_scale * conv_p.kernel_scale / output_scale;
-<<<<<<< HEAD
-  if (convolution_scale >= 1.0f) {
-    pytorch_qnnp_log_error(
-        "failed to create convolution with %.7g input scale, %.7g kernel scale,"
-        " and %.7g output scale: "
-        "convolution scale %.7g is greater or equal to 1.0",
-        input_scale,
-        conv_p.kernel_scale,
-        output_scale,
-        convolution_scale);
-  }
-  */
-=======
->>>>>>> 28ac5cdc
   union pytorch_qnnp_q31_requantization_params requantization_params;
   union pytorch_qnnp_conv_quantization_params conv_quantization_params;
   if (conv_p.ukernel_type == pytorch_qnnp_ukernel_type_xzp_gemm) {
