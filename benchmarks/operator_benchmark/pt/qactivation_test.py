from __future__ import absolute_import
from __future__ import division
from __future__ import print_function
from __future__ import unicode_literals

import torch
import torch.nn.quantized as nnq

import operator_benchmark as op_bench

r"""Microbenchmarks for the quantized activations."""

qactivation_long_configs = op_bench.cross_product_configs(
    dims=(
        # VGG-16 relu's with original shape: (-1, 3, 224, 224)
        ( 64, 224, 224),  # ReLU-1   # noqa
        (128, 112, 112),  # ReLU-6   # noqa
        (256,  56,  56),  # ReLU-11  # noqa
        (512,  28,  28),  # ReLU-18  # noqa
        (512,  14,  14),  # ReLU-25  # noqa
        # Batch = 16
        (16,  64, 224, 224),  # ReLU-1   # noqa
        (16, 128, 112, 112),  # ReLU-6   # noqa
        (16, 256,  56,  56),  # ReLU-11  # noqa
        (16, 512,  28,  28),  # ReLU-18  # noqa
        (16, 512,  14,  14),  # ReLU-25  # noqa
    ),
    contig=(False, True),
    inplace=(False, True),
    dtype=(torch.quint8,),
    tags=('long',)
)

qactivation_short_configs = op_bench.cross_product_configs(
    dims=((3, 4, 5),      # Rank=3
          (2, 3, 4, 5)),  # Rank=4,
    contig=(False,),
    inplace=(False,),
    dtype=(torch.quint8, torch.qint8, torch.qint32),
    tags=('short',)
)

qactivation_ops = op_bench.op_list(
    attrs=(
        ('relu', nnq.ReLU),
        ('relu6', nnq.ReLU6),
        ('functional.hardtanh', nnq.functional.hardtanh),
<<<<<<< HEAD
        ('functional.gelu', nnq.functional.gelu),
=======
        ('functional.elu', nnq.functional.elu)
>>>>>>> f9f84243
    ),
    attr_names=('op_name', 'op_func'),
)


class QActivationBenchmarkBase(op_bench.TorchBenchmarkBase):
    r"""Base class for all the activations."""
    def _setup(self, dims, contig, dtype):
        # Input
        f_input = (torch.rand(*dims) - 0.5) * 256
        scale = 1.0
        zero_point = 0

        # Quantize the tensor
        self.q_input = torch.quantize_per_tensor(f_input, scale=scale,
                                                 zero_point=zero_point,
                                                 dtype=dtype)
        if not contig:
            # Make non-contiguous
            new_shape = list(range(self.q_input.ndim))[::-1]
            self.q_input = self.q_input.permute(new_shape)

    def init(self, dims, contig, inplace, dtype, op_func):
        self._setup(dims, contig, dtype)
        self.qop = op_func

    def forward(self):
        return self.qop(self.q_input)


op_bench.generate_pt_tests_from_op_list(qactivation_ops,
                                        qactivation_short_configs + qactivation_long_configs,
                                        QActivationBenchmarkBase)

if __name__ == "__main__":
    op_bench.benchmark_runner.main()<|MERGE_RESOLUTION|>--- conflicted
+++ resolved
@@ -45,11 +45,8 @@
         ('relu', nnq.ReLU),
         ('relu6', nnq.ReLU6),
         ('functional.hardtanh', nnq.functional.hardtanh),
-<<<<<<< HEAD
+        ('functional.elu', nnq.functional.elu)
         ('functional.gelu', nnq.functional.gelu),
-=======
-        ('functional.elu', nnq.functional.elu)
->>>>>>> f9f84243
     ),
     attr_names=('op_name', 'op_func'),
 )
